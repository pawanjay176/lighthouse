[package]
name = "execution_engine_integration"
version = "0.1.0"
edition = "2021"

[dependencies]
tempfile = "3.1.0"
serde_json = "1.0.58"
task_executor = { path = "../../common/task_executor" }
tokio = { version = "1.14.0", features = ["rt-multi-thread", "macros"] }
futures = "0.3.7"
exit-future = "0.2.0"
environment = { path = "../../lighthouse/environment" }
execution_layer = { path = "../../beacon_node/execution_layer" }
sensitive_url = { path = "../../common/sensitive_url" }
types = { path = "../../consensus/types" }
unused_port = { path = "../../common/unused_port" }
<<<<<<< HEAD
ethers-core = { git = "https://github.com/gakonst/ethers-rs", rev = "89bc6420bbfdeb6ec891b0f701dd4768505f31c7" }
ethers-providers = { git = "https://github.com/gakonst/ethers-rs", rev = "89bc6420bbfdeb6ec891b0f701dd4768505f31c7" }
=======
ethers-core = "1.0.2"
ethers-providers = "1.0.2"
>>>>>>> fa1d4c70
deposit_contract = { path = "../../common/deposit_contract" }
reqwest = { version = "0.11.0", features = ["json"] }
hex = "0.4.2"
fork_choice = { path = "../../consensus/fork_choice" }<|MERGE_RESOLUTION|>--- conflicted
+++ resolved
@@ -15,13 +15,8 @@
 sensitive_url = { path = "../../common/sensitive_url" }
 types = { path = "../../consensus/types" }
 unused_port = { path = "../../common/unused_port" }
-<<<<<<< HEAD
-ethers-core = { git = "https://github.com/gakonst/ethers-rs", rev = "89bc6420bbfdeb6ec891b0f701dd4768505f31c7" }
-ethers-providers = { git = "https://github.com/gakonst/ethers-rs", rev = "89bc6420bbfdeb6ec891b0f701dd4768505f31c7" }
-=======
 ethers-core = "1.0.2"
 ethers-providers = "1.0.2"
->>>>>>> fa1d4c70
 deposit_contract = { path = "../../common/deposit_contract" }
 reqwest = { version = "0.11.0", features = ["json"] }
 hex = "0.4.2"
