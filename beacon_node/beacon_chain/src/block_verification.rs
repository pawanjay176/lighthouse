--- conflicted
+++ resolved
@@ -70,12 +70,8 @@
 use slog::{debug, error, warn, Logger};
 use slot_clock::SlotClock;
 use ssz::Encode;
-<<<<<<< HEAD
 use state_processing::per_block_processing::eip4844::eip4844::verify_kzg_commitments_against_transactions;
-use state_processing::per_block_processing::is_merge_transition_block;
-=======
 use state_processing::per_block_processing::{errors::IntoWithIndex, is_merge_transition_block};
->>>>>>> 6c9de4a5
 use state_processing::{
     block_signature_verifier::{BlockSignatureVerifier, Error as BlockSignatureVerifierError},
     per_block_processing, per_slot_processing,
@@ -583,13 +579,12 @@
     let mut signature_verified_blocks = Vec::with_capacity(chain_segment.len());
 
     for (block_root, block) in &chain_segment {
-<<<<<<< HEAD
-        signature_verifier.include_all_signatures(block.block(), Some(*block_root), None)?;
-=======
-        let mut consensus_context =
-            ConsensusContext::new(block.slot()).set_current_block_root(*block_root);
-
-        signature_verifier.include_all_signatures(block, &mut consensus_context)?;
+        let mut consensus_context = ConsensusContext::new(block.slot())
+            .set_current_block_root(*block_root)
+            //FIXME(sean) Consider removing this is we pass the blob wrapper everywhere
+            .set_blobs_sidecar(block.blobs_sidecar());
+
+        signature_verifier.include_all_signatures(block.block(), &mut consensus_context)?;
 
         // Save the block and its consensus context. The context will have had its proposer index
         // and attesting indices filled in, which can be used to accelerate later block processing.
@@ -599,7 +594,6 @@
             parent: None,
             consensus_context,
         });
->>>>>>> 6c9de4a5
     }
 
     if signature_verifier.verify().is_err() {
@@ -608,26 +602,6 @@
 
     drop(pubkey_cache);
 
-<<<<<<< HEAD
-    let mut signature_verified_blocks = chain_segment
-        .into_iter()
-        .map(|(block_root, block)| {
-            // Proposer index has already been verified above during signature verification.
-            let consensus_context = ConsensusContext::new(block.slot())
-                .set_current_block_root(block_root)
-                .set_proposer_index(block.block().message().proposer_index())
-                .set_blobs_sidecar(block.blobs_sidecar());
-            SignatureVerifiedBlock {
-                block,
-                block_root,
-                parent: None,
-                consensus_context,
-            }
-        })
-        .collect::<Vec<_>>();
-
-=======
->>>>>>> 6c9de4a5
     if let Some(signature_verified_block) = signature_verified_blocks.first_mut() {
         signature_verified_block.parent = Some(parent);
     }
@@ -1035,25 +1009,15 @@
 
         let mut signature_verifier = get_signature_verifier(&state, &pubkey_cache, &chain.spec);
 
-<<<<<<< HEAD
-        signature_verifier.include_all_signatures(block.block(), Some(block_root), None)?;
-
-        if signature_verifier.verify().is_ok() {
-            Ok(Self {
-                consensus_context: ConsensusContext::new(block.slot())
-                    .set_current_block_root(block_root)
-                    .set_proposer_index(block.message().proposer_index())
-                    .set_blobs_sidecar(block.blobs_sidecar()),
-=======
-        let mut consensus_context =
-            ConsensusContext::new(block.slot()).set_current_block_root(block_root);
-
-        signature_verifier.include_all_signatures(&block, &mut consensus_context)?;
+        let mut consensus_context = ConsensusContext::new(block.slot())
+            .set_current_block_root(block_root)
+            .set_blobs_sidecar(block.blobs_sidecar());
+
+        signature_verifier.include_all_signatures(block.block(), &mut consensus_context)?;
 
         if signature_verifier.verify().is_ok() {
             Ok(Self {
                 consensus_context,
->>>>>>> 6c9de4a5
                 block,
                 block_root,
                 parent: Some(parent),
@@ -1100,11 +1064,7 @@
         // signature.
         let mut consensus_context = from.consensus_context;
         signature_verifier
-<<<<<<< HEAD
-            .include_all_signatures_except_proposal(block.block(), verified_proposer_index)?;
-=======
-            .include_all_signatures_except_proposal(&block, &mut consensus_context)?;
->>>>>>> 6c9de4a5
+            .include_all_signatures_except_proposal(block.block(), &mut consensus_context)?;
 
         if signature_verifier.verify().is_ok() {
             Ok(Self {
@@ -1183,7 +1143,7 @@
             block_root,
             chain,
         )?
-        .into_execution_pending_block_slashable(block_root, chain)
+        .into_execution_pending_block_slashable(block_root, chain, notify_execution_layer)
     }
 
     fn block(&self) -> &SignedBeaconBlock<T::EthSpec> {
@@ -1198,6 +1158,7 @@
         self,
         block_root: Hash256,
         chain: &Arc<BeaconChain<T>>,
+        notify_execution_layer: NotifyExecutionLayer,
     ) -> Result<ExecutionPendingBlock<T>, BlockSlashInfo<BlockError<T::EthSpec>>> {
         // Perform an early check to prevent wasting time on irrelevant blocks.
         let block_root = check_block_relevancy(self.block(), block_root, chain).map_err(|e| {
@@ -1270,7 +1231,7 @@
         // with the payload verification.
         let payload_notifier = PayloadNotifier::new(
             chain.clone(),
-            block.clone(),
+            block.block_cloned(),
             &parent.pre_state,
             notify_execution_layer,
         )?;
@@ -1446,78 +1407,6 @@
         let block_slot = block.slot();
         let state_current_epoch = state.current_epoch();
 
-<<<<<<< HEAD
-        // Define a future that will verify the execution payload with an execution engine (but
-        // don't execute it yet).
-        let payload_notifier = PayloadNotifier::new(chain.clone(), block.block_cloned(), &state)?;
-        let is_valid_merge_transition_block =
-            is_merge_transition_block(&state, block.message().body());
-        let payload_verification_future = async move {
-            let chain = payload_notifier.chain.clone();
-            let block = payload_notifier.block.clone();
-
-            // If this block triggers the merge, check to ensure that it references valid execution
-            // blocks.
-            //
-            // The specification defines this check inside `on_block` in the fork-choice specification,
-            // however we perform the check here for two reasons:
-            //
-            // - There's no point in importing a block that will fail fork choice, so it's best to fail
-            //   early.
-            // - Doing the check here means we can keep our fork-choice implementation "pure". I.e., no
-            //   calls to remote servers.
-            if is_valid_merge_transition_block {
-                validate_merge_block(&chain, block.message(), AllowOptimisticImport::Yes).await?;
-            };
-
-            // The specification declares that this should be run *inside* `per_block_processing`,
-            // however we run it here to keep `per_block_processing` pure (i.e., no calls to external
-            // servers).
-            //
-            // It is important that this function is called *after* `per_slot_processing`, since the
-            // `randao` may change.
-            let payload_verification_status = payload_notifier.notify_new_payload().await?;
-
-            // If the payload did not validate or invalidate the block, check to see if this block is
-            // valid for optimistic import.
-            if payload_verification_status.is_optimistic() {
-                let block_hash_opt = block
-                    .message()
-                    .body()
-                    .execution_payload()
-                    .map(|full_payload| full_payload.block_hash());
-
-                // Ensure the block is a candidate for optimistic import.
-                if !is_optimistic_candidate_block(&chain, block.slot(), block.parent_root()).await?
-                {
-                    warn!(
-                        chain.log,
-                        "Rejecting optimistic block";
-                        "block_hash" => ?block_hash_opt,
-                        "msg" => "the execution engine is not synced"
-                    );
-                    return Err(ExecutionPayloadError::UnverifiedNonOptimisticCandidate.into());
-                }
-            }
-
-            Ok(PayloadVerificationOutcome {
-                payload_verification_status,
-                is_valid_merge_transition_block,
-            })
-        };
-        // Spawn the payload verification future as a new task, but don't wait for it to complete.
-        // The `payload_verification_future` will be awaited later to ensure verification completed
-        // successfully.
-        let payload_verification_handle = chain
-            .task_executor
-            .spawn_handle(
-                payload_verification_future,
-                "execution_payload_verification",
-            )
-            .ok_or(BeaconChainError::RuntimeShutdown)?;
-
-=======
->>>>>>> 6c9de4a5
         // If the block is sufficiently recent, notify the validator monitor.
         if let Some(slot) = chain.slot_clock.now() {
             let epoch = slot.epoch(T::EthSpec::slots_per_epoch());
@@ -1634,9 +1523,47 @@
         }
 
         /*
-<<<<<<< HEAD
+         * Apply the block's attestations to fork choice.
+         *
+         * We're running in parallel with the payload verification at this point, so this is
+         * free real estate.
+         */
+        let current_slot = chain.slot()?;
+        let mut fork_choice = chain.canonical_head.fork_choice_write_lock();
+
+        // Register each attester slashing in the block with fork choice.
+        for attester_slashing in block.message().body().attester_slashings() {
+            fork_choice.on_attester_slashing(attester_slashing);
+        }
+
+        // Register each attestation in the block with fork choice.
+        for (i, attestation) in block.message().body().attestations().iter().enumerate() {
+            let _fork_choice_attestation_timer =
+                metrics::start_timer(&metrics::FORK_CHOICE_PROCESS_ATTESTATION_TIMES);
+
+            let indexed_attestation = consensus_context
+                .get_indexed_attestation(&state, attestation)
+                .map_err(|e| BlockError::PerBlockProcessingError(e.into_with_index(i)))?;
+
+            match fork_choice.on_attestation(
+                current_slot,
+                indexed_attestation,
+                AttestationFromBlock::True,
+                &chain.spec,
+            ) {
+                Ok(()) => Ok(()),
+                // Ignore invalid attestations whilst importing attestations from a block. The
+                // block might be very old and therefore the attestations useless to fork choice.
+                Err(ForkChoiceError::InvalidAttestation(_)) => Ok(()),
+                Err(e) => Err(BlockError::BeaconChainError(e.into())),
+            }?;
+        }
+        drop(fork_choice);
+
+        /*
          * Verify kzg proofs and kzg commitments against transactions if required
          */
+        //FIXME(sean) should this be prior to applying attestions to fork choice above? done in parallel?
         if let Some(ref sidecar) = consensus_context.blobs_sidecar() {
             if let Some(data_availability_boundary) = chain.data_availability_boundary() {
                 if block_slot.epoch(T::EthSpec::slots_per_epoch()) > data_availability_boundary {
@@ -1682,44 +1609,6 @@
                 }
             }
         }
-=======
-         * Apply the block's attestations to fork choice.
-         *
-         * We're running in parallel with the payload verification at this point, so this is
-         * free real estate.
-         */
-        let current_slot = chain.slot()?;
-        let mut fork_choice = chain.canonical_head.fork_choice_write_lock();
-
-        // Register each attester slashing in the block with fork choice.
-        for attester_slashing in block.message().body().attester_slashings() {
-            fork_choice.on_attester_slashing(attester_slashing);
-        }
-
-        // Register each attestation in the block with fork choice.
-        for (i, attestation) in block.message().body().attestations().iter().enumerate() {
-            let _fork_choice_attestation_timer =
-                metrics::start_timer(&metrics::FORK_CHOICE_PROCESS_ATTESTATION_TIMES);
-
-            let indexed_attestation = consensus_context
-                .get_indexed_attestation(&state, attestation)
-                .map_err(|e| BlockError::PerBlockProcessingError(e.into_with_index(i)))?;
-
-            match fork_choice.on_attestation(
-                current_slot,
-                indexed_attestation,
-                AttestationFromBlock::True,
-                &chain.spec,
-            ) {
-                Ok(()) => Ok(()),
-                // Ignore invalid attestations whilst importing attestations from a block. The
-                // block might be very old and therefore the attestations useless to fork choice.
-                Err(ForkChoiceError::InvalidAttestation(_)) => Ok(()),
-                Err(e) => Err(BlockError::BeaconChainError(e.into())),
-            }?;
-        }
-        drop(fork_choice);
->>>>>>> 6c9de4a5
 
         Ok(Self {
             block,
