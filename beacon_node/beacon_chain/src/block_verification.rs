--- conflicted
+++ resolved
@@ -736,38 +736,7 @@
     }
 }
 
-<<<<<<< HEAD
-#[allow(clippy::type_complexity)]
-fn build_gossip_verified_blobs<T: BeaconChainTypes>(
-    chain: &BeaconChain<T>,
-    block: &Arc<SignedBeaconBlock<T::EthSpec, FullPayload<T::EthSpec>>>,
-    blobs: Option<(KzgProofs<T::EthSpec>, BlobsList<T::EthSpec>)>,
-) -> Result<Option<GossipVerifiedBlobList<T>>, BlockContentsError> {
-    blobs
-        .map(|(kzg_proofs, blobs)| {
-            let mut gossip_verified_blobs = vec![];
-            for (i, (kzg_proof, blob)) in kzg_proofs.iter().zip(blobs).enumerate() {
-                let _timer =
-                    metrics::start_timer(&metrics::BLOB_SIDECAR_INCLUSION_PROOF_COMPUTATION);
-                let blob = BlobSidecar::new(i, blob, block, *kzg_proof)
-                    .map_err(BlockContentsError::BlobSidecarError)?;
-                drop(_timer);
-                let gossip_verified_blob =
-                    GossipVerifiedBlob::new(Arc::new(blob), i as u64, chain)?;
-                gossip_verified_blobs.push(gossip_verified_blob);
-            }
-            let max_len = chain.spec.max_blobs_per_block(block.epoch()) as usize;
-            let gossip_verified_blobs =
-                RuntimeVariableList::from_vec(gossip_verified_blobs, max_len);
-            Ok::<_, BlockContentsError>(gossip_verified_blobs)
-        })
-        .transpose()
-}
-
-fn build_gossip_verified_data_columns<T: BeaconChainTypes>(
-=======
 pub fn build_blob_data_column_sidecars<T: BeaconChainTypes>(
->>>>>>> 9aefb553
     chain: &BeaconChain<T>,
     block: &SignedBeaconBlock<T::EthSpec, FullPayload<T::EthSpec>>,
     blobs: BlobsList<T::EthSpec>,
