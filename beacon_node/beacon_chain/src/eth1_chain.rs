--- conflicted
+++ resolved
@@ -1,27 +1,3 @@
-<<<<<<< HEAD
-use crate::BeaconChainTypes;
-use eth1::{Config as Eth1Config, Service as HttpService};
-use eth2_hashing::hash;
-use exit_future::Exit;
-use futures::Future;
-use slog::Logger;
-use std::marker::PhantomData;
-use types::{BeaconState, ChainSpec, Deposit, Eth1Data, EthSpec, Hash256};
-
-/// Holds an `Eth1ChainBackend` and serves requests from the `BeaconChain`.
-pub struct Eth1Chain<T: BeaconChainTypes> {
-    backend: T::Eth1Chain,
-    /// When `true`, the backend will be ignored and dummy data from the 2019 Canada interop method
-    /// will be used instead.
-    pub use_dummy_backend: bool,
-}
-
-impl<T: BeaconChainTypes> Eth1Chain<T> {
-    pub fn new(backend: T::Eth1Chain) -> Self {
-        Self {
-            backend,
-            use_dummy_backend: false,
-=======
 use crate::metrics;
 use eth1::{Config as Eth1Config, Eth1Block, Service as HttpService};
 use eth2_hashing::hash;
@@ -95,7 +71,6 @@
             backend,
             use_dummy_backend: false,
             _phantom: PhantomData,
->>>>>>> 95cc5dd2
         }
     }
 
@@ -103,14 +78,6 @@
     /// `state`.
     pub fn eth1_data_for_block_production(
         &self,
-<<<<<<< HEAD
-        state: &BeaconState<T::EthSpec>,
-    ) -> Result<Eth1Data, Error> {
-        if self.use_dummy_backend {
-            return DummyEth1ChainBackend::default().eth1_data(state);
-        } else {
-            self.backend.eth1_data(state)
-=======
         state: &BeaconState<E>,
         spec: &ChainSpec,
     ) -> Result<Eth1Data, Error> {
@@ -118,7 +85,6 @@
             DummyEth1ChainBackend::default().eth1_data(state, spec)
         } else {
             self.backend.eth1_data(state, spec)
->>>>>>> 95cc5dd2
         }
     }
 
@@ -132,35 +98,6 @@
     /// count and therefore change the output of this function.
     pub fn deposits_for_block_inclusion(
         &self,
-<<<<<<< HEAD
-        state: &BeaconState<T::EthSpec>,
-        spec: &ChainSpec,
-    ) -> Result<Vec<Deposit>, Error> {
-        if self.use_dummy_backend {
-            return DummyEth1ChainBackend::default().queued_deposits(state, spec);
-        } else {
-            self.backend.queued_deposits(state, spec)
-        }
-    }
-}
-
-#[derive(Debug, PartialEq)]
-pub enum Error {
-    /// Unable to return an Eth1Data for the given epoch.
-    EpochUnavailable,
-    /// An error from the backend service (e.g., the web3 data fetcher).
-    BackendError(String),
-    /// The deposit index of the state is higher than the deposit contract. This is a critical
-    /// consensus error.
-    DepositIndexTooHigh,
-    DepositRootMismatch,
-}
-
-pub trait Eth1ChainBackend<T: EthSpec>: Sized + Send + Sync {
-    /// Returns the `Eth1Data` that should be included in a block being produced for the given
-    /// `state`.
-    fn eth1_data(&self, beacon_state: &BeaconState<T>) -> Result<Eth1Data, Error>;
-=======
         state: &BeaconState<E>,
         eth1_data_vote: &Eth1Data,
         spec: &ChainSpec,
@@ -178,7 +115,6 @@
     /// `state`.
     fn eth1_data(&self, beacon_state: &BeaconState<T>, spec: &ChainSpec)
         -> Result<Eth1Data, Error>;
->>>>>>> 95cc5dd2
 
     /// Returns all `Deposits` between `state.eth1_deposit_index` and
     /// `state.eth1_data.deposit_count`.
@@ -190,20 +126,11 @@
     fn queued_deposits(
         &self,
         beacon_state: &BeaconState<T>,
-<<<<<<< HEAD
-=======
         eth1_data_vote: &Eth1Data,
->>>>>>> 95cc5dd2
         spec: &ChainSpec,
     ) -> Result<Vec<Deposit>, Error>;
 }
 
-<<<<<<< HEAD
-pub struct DummyEth1ChainBackend<T: EthSpec>(PhantomData<T>);
-
-impl<T: EthSpec> Eth1ChainBackend<T> for DummyEth1ChainBackend<T> {
-    fn eth1_data(&self, state: &BeaconState<T>) -> Result<Eth1Data, Error> {
-=======
 /// Provides a simple, testing-only backend that generates deterministic, meaningless eth1 data.
 ///
 /// Never creates deposits, therefore the validator set is static.
@@ -214,7 +141,6 @@
 impl<T: EthSpec> Eth1ChainBackend<T> for DummyEth1ChainBackend<T> {
     /// Produce some deterministic junk based upon the current epoch.
     fn eth1_data(&self, state: &BeaconState<T>, _spec: &ChainSpec) -> Result<Eth1Data, Error> {
->>>>>>> 95cc5dd2
         let current_epoch = state.current_epoch();
         let slots_per_voting_period = T::slots_per_eth1_voting_period() as u64;
         let current_voting_period: u64 = current_epoch.as_u64() / slots_per_voting_period;
@@ -229,9 +155,6 @@
         })
     }
 
-<<<<<<< HEAD
-    fn queued_deposits(&self, _: &BeaconState<T>, _: &ChainSpec) -> Result<Vec<Deposit>, Error> {
-=======
     /// The dummy back-end never produces deposits.
     fn queued_deposits(
         &self,
@@ -239,7 +162,6 @@
         _: &Eth1Data,
         _: &ChainSpec,
     ) -> Result<Vec<Deposit>, Error> {
->>>>>>> 95cc5dd2
         Ok(vec![])
     }
 }
@@ -250,18 +172,6 @@
     }
 }
 
-<<<<<<< HEAD
-#[derive(Clone)]
-pub struct JsonRpcEth1Backend<T: EthSpec> {
-    pub core: HttpService,
-    _phantom: PhantomData<T>,
-}
-
-impl<T: EthSpec> JsonRpcEth1Backend<T> {
-    pub fn new(config: Eth1Config, log: Logger) -> Self {
-        Self {
-            core: HttpService::new(config, log),
-=======
 /// Maintains a cache of eth1 blocks and deposits and provides functions to allow block producers
 /// to include new deposits and vote on `Eth1Data`.
 ///
@@ -284,91 +194,16 @@
             core: HttpService::new(config, log.clone()),
             store,
             log,
->>>>>>> 95cc5dd2
             _phantom: PhantomData,
         }
     }
 
-<<<<<<< HEAD
-=======
     /// Starts the routine which connects to the external eth1 node and updates the caches.
->>>>>>> 95cc5dd2
     pub fn start(&self, exit: Exit) -> impl Future<Item = (), Error = ()> {
         self.core.auto_update(exit)
     }
 
     /// Instantiates `self` from an existing service.
-<<<<<<< HEAD
-    pub fn from_service(service: HttpService) -> Self {
-        Self {
-            core: service,
-            _phantom: PhantomData,
-        }
-    }
-
-    /*
-    /// Returns all the `Eth1Data` starting at the block with the `from` hash, up until the last
-    /// cached block with a timestamp that is less than or equal to `to`.
-    ///
-    /// Blocks are returned in ascending order of block number.
-    ///
-    /// ## Errors
-    ///
-    /// - If a block with `from` hash is not found in the cache.
-    /// - If any block within the `from` and `to` range was prior to the deployment of the deposit
-    /// contract (specified in `Config`).
-    pub fn get_eth1_data(&self, from: Hash256, to: Duration) -> Result<Vec<Eth1Data>, String> {
-        let cache = self.core.blocks().read();
-
-        let from = cache
-            .iter()
-            .position(|block| block.hash == from)
-            .ok_or_else(|| format!("Block with hash {:?} is not in eth1 block cache", from))?;
-
-        cache
-            .iter()
-            .skip(from)
-            .take_while(|block| Duration::from_secs(block.timestamp) <= to)
-            .map(|block| {
-                block.clone().eth1_data().ok_or_else(|| {
-                    "Attempted to get eth1 from blocks prior to deposit contract deployment"
-                        .to_string()
-                })
-            })
-            .collect()
-    }
-
-    /// Returns a list of `Deposit` objects, within the given deposit index `range`.
-    ///
-    /// The `deposit_count` is used to generate the proofs for the `Deposits`. For example, if we
-    /// have 100 proofs, but the eth2 chain only acknowledges 50 of them, we must produce our
-    /// proofs with respect to a tree size of 50.
-    ///
-    ///
-    /// ## Errors
-    ///
-    /// - If `deposit_count` is larger than `range.end`.
-    /// - There are not sufficient deposits in the tree to generate the proof.
-    pub fn get_deposits(
-        &self,
-        range: Range<u64>,
-        deposit_count: u64,
-        tree_depth: usize,
-    ) -> Result<(Hash256, Vec<Deposit>), String> {
-        self.core
-            .deposits()
-            .read()
-            .cache
-            .get_deposits(range, deposit_count, tree_depth)
-            .map_err(|e| format!("Failed to get deposits: {:?}", e))
-    }
-    */
-}
-
-impl<T: EthSpec> Eth1ChainBackend<T> for JsonRpcEth1Backend<T> {
-    fn eth1_data(&self, state: &BeaconState<T>) -> Result<Eth1Data, Error> {
-        panic!()
-=======
     pub fn from_service(service: HttpService, store: Arc<S>) -> Self {
         Self {
             log: service.log.clone(),
@@ -479,18 +314,11 @@
         );
 
         Ok(eth1_data)
->>>>>>> 95cc5dd2
     }
 
     fn queued_deposits(
         &self,
         state: &BeaconState<T>,
-<<<<<<< HEAD
-        spec: &ChainSpec,
-    ) -> Result<Vec<Deposit>, Error> {
-        panic!()
-    }
-=======
         eth1_data_vote: &Eth1Data,
         _spec: &ChainSpec,
     ) -> Result<Vec<Deposit>, Error> {
@@ -679,7 +507,6 @@
         .iter()
         .max_by_key(|((_eth1_data, block_number), vote_count)| (*vote_count, block_number))
         .map(|((eth1_data, _), _)| eth1_data.clone())
->>>>>>> 95cc5dd2
 }
 
 /// Returns `int` as little-endian bytes with a length of 32.
@@ -689,18 +516,6 @@
     vec
 }
 
-<<<<<<< HEAD
-/*
-/// Returns the unix-epoch seconds at the start of the given `slot`.
-fn slot_start_seconds<T: EthSpec>(
-    genesis_unix_seconds: u64,
-    seconds_per_slot: u64,
-    slot: Slot,
-) -> u64 {
-    genesis_unix_seconds + slot.as_u64() * seconds_per_slot
-}
-*/
-=======
 /// Returns the unix-epoch seconds at the start of the given `slot`.
 fn slot_start_seconds<T: EthSpec>(
     genesis_unix_seconds: u64,
@@ -1464,5 +1279,4 @@
             );
         }
     }
-}
->>>>>>> 95cc5dd2
+}