--- conflicted
+++ resolved
@@ -1,27 +1,3 @@
-<<<<<<< HEAD
-use crate::BeaconChainTypes;
-use eth1::{Config as Eth1Config, Service as HttpService};
-use eth2_hashing::hash;
-use exit_future::Exit;
-use futures::Future;
-use slog::Logger;
-use std::marker::PhantomData;
-use types::{BeaconState, ChainSpec, Deposit, Eth1Data, EthSpec, Hash256};
-
-/// Holds an `Eth1ChainBackend` and serves requests from the `BeaconChain`.
-pub struct Eth1Chain<T: BeaconChainTypes> {
-    backend: T::Eth1Chain,
-    /// When `true`, the backend will be ignored and dummy data from the 2019 Canada interop method
-    /// will be used instead.
-    pub use_dummy_backend: bool,
-}
-
-impl<T: BeaconChainTypes> Eth1Chain<T> {
-    pub fn new(backend: T::Eth1Chain) -> Self {
-        Self {
-            backend,
-            use_dummy_backend: false,
-=======
 use eth1::{Config as Eth1Config, Eth1Block, Service as HttpService};
 use eth2_hashing::hash;
 use exit_future::Exit;
@@ -93,7 +69,6 @@
             backend,
             use_dummy_backend: false,
             _phantom: PhantomData,
->>>>>>> 0c1e27ec
         }
     }
 
@@ -101,14 +76,6 @@
     /// `state`.
     pub fn eth1_data_for_block_production(
         &self,
-<<<<<<< HEAD
-        state: &BeaconState<T::EthSpec>,
-    ) -> Result<Eth1Data, Error> {
-        if self.use_dummy_backend {
-            return DummyEth1ChainBackend::default().eth1_data(state);
-        } else {
-            self.backend.eth1_data(state)
-=======
         state: &BeaconState<E>,
         spec: &ChainSpec,
     ) -> Result<Eth1Data, Error> {
@@ -116,7 +83,6 @@
             DummyEth1ChainBackend::default().eth1_data(state, spec)
         } else {
             self.backend.eth1_data(state, spec)
->>>>>>> 0c1e27ec
         }
     }
 
@@ -126,49 +92,22 @@
     /// invalid.
     pub fn deposits_for_block_inclusion(
         &self,
-<<<<<<< HEAD
-        state: &BeaconState<T::EthSpec>,
-        spec: &ChainSpec,
-    ) -> Result<Vec<Deposit>, Error> {
-        if self.use_dummy_backend {
-            return DummyEth1ChainBackend::default().queued_deposits(state, spec);
-=======
         state: &BeaconState<E>,
         spec: &ChainSpec,
     ) -> Result<Vec<Deposit>, Error> {
         if self.use_dummy_backend {
             DummyEth1ChainBackend::default().queued_deposits(state, spec)
->>>>>>> 0c1e27ec
         } else {
             self.backend.queued_deposits(state, spec)
         }
     }
 }
 
-<<<<<<< HEAD
-#[derive(Debug, PartialEq)]
-pub enum Error {
-    /// Unable to return an Eth1Data for the given epoch.
-    EpochUnavailable,
-    /// An error from the backend service (e.g., the web3 data fetcher).
-    BackendError(String),
-    /// The deposit index of the state is higher than the deposit contract. This is a critical
-    /// consensus error.
-    DepositIndexTooHigh,
-    DepositRootMismatch,
-}
-
-pub trait Eth1ChainBackend<T: EthSpec>: Sized + Send + Sync {
-    /// Returns the `Eth1Data` that should be included in a block being produced for the given
-    /// `state`.
-    fn eth1_data(&self, beacon_state: &BeaconState<T>) -> Result<Eth1Data, Error>;
-=======
 pub trait Eth1ChainBackend<T: EthSpec>: Sized + Send + Sync {
     /// Returns the `Eth1Data` that should be included in a block being produced for the given
     /// `state`.
     fn eth1_data(&self, beacon_state: &BeaconState<T>, spec: &ChainSpec)
         -> Result<Eth1Data, Error>;
->>>>>>> 0c1e27ec
 
     /// Returns all `Deposits` between `state.eth1_deposit_index` and
     /// `state.eth1_data.deposit_count`.
@@ -184,12 +123,6 @@
     ) -> Result<Vec<Deposit>, Error>;
 }
 
-<<<<<<< HEAD
-pub struct DummyEth1ChainBackend<T: EthSpec>(PhantomData<T>);
-
-impl<T: EthSpec> Eth1ChainBackend<T> for DummyEth1ChainBackend<T> {
-    fn eth1_data(&self, state: &BeaconState<T>) -> Result<Eth1Data, Error> {
-=======
 /// Provides a simple, testing-only backend that generates deterministic, meaningless eth1 data.
 ///
 /// Never creates deposits, therefore the validator set is static.
@@ -199,7 +132,6 @@
 
 impl<T: EthSpec> Eth1ChainBackend<T> for DummyEth1ChainBackend<T> {
     fn eth1_data(&self, state: &BeaconState<T>, _spec: &ChainSpec) -> Result<Eth1Data, Error> {
->>>>>>> 0c1e27ec
         let current_epoch = state.current_epoch();
         let slots_per_voting_period = T::slots_per_eth1_voting_period() as u64;
         let current_voting_period: u64 = current_epoch.as_u64() / slots_per_voting_period;
@@ -225,18 +157,6 @@
     }
 }
 
-<<<<<<< HEAD
-#[derive(Clone)]
-pub struct JsonRpcEth1Backend<T: EthSpec> {
-    pub core: HttpService,
-    _phantom: PhantomData<T>,
-}
-
-impl<T: EthSpec> JsonRpcEth1Backend<T> {
-    pub fn new(config: Eth1Config, log: Logger) -> Self {
-        Self {
-            core: HttpService::new(config, log),
-=======
 /// Maintains a cache of eth1 blocks and deposits and provides functions to allow block producers
 /// to include new deposits and vote on `Eth1Data`.
 ///
@@ -274,93 +194,8 @@
             log: service.log.clone(),
             core: service,
             store,
->>>>>>> 0c1e27ec
             _phantom: PhantomData,
         }
-    }
-
-    pub fn start(&self, exit: Exit) -> impl Future<Item = (), Error = ()> {
-        self.core.auto_update(exit)
-    }
-
-    /// Instantiates `self` from an existing service.
-    pub fn from_service(service: HttpService) -> Self {
-        Self {
-            core: service,
-            _phantom: PhantomData,
-        }
-    }
-
-    /*
-    /// Returns all the `Eth1Data` starting at the block with the `from` hash, up until the last
-    /// cached block with a timestamp that is less than or equal to `to`.
-    ///
-    /// Blocks are returned in ascending order of block number.
-    ///
-    /// ## Errors
-    ///
-    /// - If a block with `from` hash is not found in the cache.
-    /// - If any block within the `from` and `to` range was prior to the deployment of the deposit
-    /// contract (specified in `Config`).
-    pub fn get_eth1_data(&self, from: Hash256, to: Duration) -> Result<Vec<Eth1Data>, String> {
-        let cache = self.core.blocks().read();
-
-        let from = cache
-            .iter()
-            .position(|block| block.hash == from)
-            .ok_or_else(|| format!("Block with hash {:?} is not in eth1 block cache", from))?;
-
-        cache
-            .iter()
-            .skip(from)
-            .take_while(|block| Duration::from_secs(block.timestamp) <= to)
-            .map(|block| {
-                block.clone().eth1_data().ok_or_else(|| {
-                    "Attempted to get eth1 from blocks prior to deposit contract deployment"
-                        .to_string()
-                })
-            })
-            .collect()
-    }
-
-    /// Returns a list of `Deposit` objects, within the given deposit index `range`.
-    ///
-    /// The `deposit_count` is used to generate the proofs for the `Deposits`. For example, if we
-    /// have 100 proofs, but the eth2 chain only acknowledges 50 of them, we must produce our
-    /// proofs with respect to a tree size of 50.
-    ///
-    ///
-    /// ## Errors
-    ///
-    /// - If `deposit_count` is larger than `range.end`.
-    /// - There are not sufficient deposits in the tree to generate the proof.
-    pub fn get_deposits(
-        &self,
-        range: Range<u64>,
-        deposit_count: u64,
-        tree_depth: usize,
-    ) -> Result<(Hash256, Vec<Deposit>), String> {
-        self.core
-            .deposits()
-            .read()
-            .cache
-            .get_deposits(range, deposit_count, tree_depth)
-            .map_err(|e| format!("Failed to get deposits: {:?}", e))
-    }
-    */
-}
-
-impl<T: EthSpec> Eth1ChainBackend<T> for JsonRpcEth1Backend<T> {
-    fn eth1_data(&self, state: &BeaconState<T>) -> Result<Eth1Data, Error> {
-        panic!()
-    }
-
-    fn queued_deposits(
-        &self,
-        state: &BeaconState<T>,
-        spec: &ChainSpec,
-    ) -> Result<Vec<Deposit>, Error> {
-        panic!()
     }
 }
 
@@ -570,18 +405,6 @@
     vec
 }
 
-<<<<<<< HEAD
-/*
-/// Returns the unix-epoch seconds at the start of the given `slot`.
-fn slot_start_seconds<T: EthSpec>(
-    genesis_unix_seconds: u64,
-    seconds_per_slot: u64,
-    slot: Slot,
-) -> u64 {
-    genesis_unix_seconds + slot.as_u64() * seconds_per_slot
-}
-*/
-=======
 /// Returns the unix-epoch seconds at the start of the given `slot`.
 fn slot_start_seconds<T: EthSpec>(
     genesis_unix_seconds: u64,
@@ -1296,5 +1119,4 @@
             );
         }
     }
-}
->>>>>>> 0c1e27ec
+}