use crate::blob_verification::{
    verify_kzg_for_blob, verify_kzg_for_blob_list, AsBlock, BlockWrapper, GossipVerifiedBlob,
    KzgVerifiedBlob, KzgVerifiedBlobList, MaybeAvailableBlock,
};
use crate::block_verification::{AvailabilityPendingExecutedBlock, AvailableExecutedBlock};

use crate::data_availability_checker::overflow_lru_cache::OverflowLRUCache;
use crate::{BeaconChain, BeaconChainTypes, BeaconStore};
use kzg::Error as KzgError;
use kzg::Kzg;
use slog::{debug, error};
use slot_clock::SlotClock;
use ssz_types::{Error, VariableList};
use state_processing::per_block_processing::deneb::deneb::verify_kzg_commitments_against_transactions;
<<<<<<< HEAD
use std::collections::hash_map::{Entry, OccupiedEntry};
use std::collections::{HashMap, HashSet};
use std::sync::Arc;
use strum::IntoStaticStr;
=======
use std::sync::Arc;
use task_executor::TaskExecutor;
>>>>>>> 9b55d74c
use types::beacon_block_body::KzgCommitments;
use types::blob_sidecar::{BlobIdentifier, BlobSidecar, FixedBlobSidecarList};
use types::consts::deneb::MIN_EPOCHS_FOR_BLOB_SIDECARS_REQUESTS;
use types::ssz_tagged_signed_beacon_block;
use types::{
    BeaconBlockRef, BlobSidecarList, ChainSpec, Epoch, EthSpec, ExecPayload, FullPayload, Hash256,
    SignedBeaconBlock, SignedBeaconBlockHeader, Slot,
};

<<<<<<< HEAD
#[derive(Debug, IntoStaticStr)]
=======
mod overflow_lru_cache;

pub const OVERFLOW_LRU_CAPACITY: usize = 1024;

#[derive(Debug)]
>>>>>>> 9b55d74c
pub enum AvailabilityCheckError {
    Kzg(KzgError),
    KzgVerificationFailed,
    KzgNotInitialized,
    SszTypes(ssz_types::Error),
    MissingBlobs(Hash256),
    NumBlobsMismatch {
        num_kzg_commitments: usize,
        num_blobs: usize,
    },
    TxKzgCommitmentMismatch(String),
    KzgCommitmentMismatch {
        blob_index: u64,
    },
    IncorrectFork,
<<<<<<< HEAD
    BlockBlobRootMismatch {
        block_root: Hash256,
        blob_block_root: Hash256,
    },
    UnorderedBlobs {
        expected_index: u64,
        blob_index: u64,
    },
=======
    BlobIndexInvalid(u64),
    StoreError(store::Error),
    DecodeError(ssz::DecodeError),
>>>>>>> 9b55d74c
}

impl From<ssz_types::Error> for AvailabilityCheckError {
    fn from(value: Error) -> Self {
        Self::SszTypes(value)
    }
}

impl From<store::Error> for AvailabilityCheckError {
    fn from(value: store::Error) -> Self {
        Self::StoreError(value)
    }
}

impl From<ssz::DecodeError> for AvailabilityCheckError {
    fn from(value: ssz::DecodeError) -> Self {
        Self::DecodeError(value)
    }
}

/// This cache contains
///  - blobs that have been gossip verified
///  - commitments for blocks that have been gossip verified, but the commitments themselves
///    have not been verified against blobs
///  - blocks that have been fully verified and only require a data availability check
pub struct DataAvailabilityChecker<T: BeaconChainTypes> {
    availability_cache: Arc<OverflowLRUCache<T>>,
    slot_clock: T::SlotClock,
    kzg: Option<Arc<Kzg>>,
    spec: ChainSpec,
}

<<<<<<< HEAD
/// Caches partially available blobs and execution verified blocks corresponding
/// to a given `block_hash` that are received over gossip.
///
/// The blobs are all gossip and kzg verified.
/// The block has completed all verifications except the availability check.
struct ReceivedComponents<T: EthSpec> {
    verified_blobs: FixedVector<Option<KzgVerifiedBlob<T>>, T::MaxBlobsPerBlock>,
    executed_block: Option<AvailabilityPendingExecutedBlock<T>>,
}

impl<T: EthSpec> ReceivedComponents<T> {
    fn new_from_blobs(blobs: &[KzgVerifiedBlob<T>]) -> Self {
        let mut verified_blobs = FixedVector::<_, _>::default();
        for blob in blobs {
            // TODO: verify that we've already ensured the blob index < T::MaxBlobsPerBlock
            if let Some(mut_maybe_blob) = verified_blobs.get_mut(blob.blob_index() as usize) {
                *mut_maybe_blob = Some(blob.clone());
            }
        }

        Self {
            verified_blobs,
            executed_block: None,
        }
    }

    fn new_from_block(block: AvailabilityPendingExecutedBlock<T>) -> Self {
        Self {
            verified_blobs: <_>::default(),
            executed_block: Some(block),
        }
    }

    /// Returns `true` if the cache has all blobs corresponding to the
    /// kzg commitments in the block.
    fn has_all_blobs(&self, block: &AvailabilityPendingExecutedBlock<T>) -> bool {
        for i in 0..block.num_blobs_expected() {
            if self
                .verified_blobs
                .get(i)
                .map(|maybe_blob| maybe_blob.is_none())
                .unwrap_or(true)
            {
                return false;
            }
        }
        true
    }
}

=======
>>>>>>> 9b55d74c
/// This type is returned after adding a block / blob to the `DataAvailabilityChecker`.
///
/// Indicates if the block is fully `Available` or if we need blobs or blocks
///  to "complete" the requirements for an `AvailableBlock`.
#[derive(Debug, PartialEq)]
pub enum Availability<T: EthSpec> {
    MissingComponents(Hash256),
    Available(Box<AvailableExecutedBlock<T>>),
}

<<<<<<< HEAD
impl<T: EthSpec, S: SlotClock> DataAvailabilityChecker<T, S> {
    pub fn new(slot_clock: S, kzg: Option<Arc<Kzg>>, spec: ChainSpec) -> Self {
        Self {
            availability_cache: <_>::default(),
=======
impl<T: EthSpec> Availability<T> {
    /// Returns all the blob identifiers associated with an  `AvailableBlock`.
    /// Returns `None` if avaiability hasn't been fully satisfied yet.
    pub fn get_available_blob_ids(&self) -> Option<Vec<BlobIdentifier>> {
        if let Self::Available(block) = self {
            Some(block.get_all_blob_ids())
        } else {
            None
        }
    }
}

impl<T: BeaconChainTypes> DataAvailabilityChecker<T> {
    pub fn new(
        slot_clock: T::SlotClock,
        kzg: Option<Arc<Kzg>>,
        store: BeaconStore<T>,
        spec: ChainSpec,
    ) -> Result<Self, AvailabilityCheckError> {
        let overflow_cache = OverflowLRUCache::new(OVERFLOW_LRU_CAPACITY, store)?;
        Ok(Self {
            availability_cache: Arc::new(overflow_cache),
>>>>>>> 9b55d74c
            slot_clock,
            kzg,
            spec,
        })
    }

    pub fn has_block(&self, block_root: &Hash256) -> bool {
        self.availability_cache
            .read()
            .get(block_root)
            .map_or(false, |cache| cache.executed_block.is_some())
    }

    pub fn get_missing_blob_ids_checking_cache(
        &self,
        block_root: Hash256,
    ) -> Option<Vec<BlobIdentifier>> {
        let guard = self.availability_cache.read();
        let (block, blob_indices) = guard
            .get(&block_root)
            .map(|cache| {
                let block_opt = cache
                    .executed_block
                    .as_ref()
                    .map(|block| &block.block.block);
                let blobs = cache
                    .verified_blobs
                    .iter()
                    .enumerate()
                    .filter_map(|(i, maybe_blob)| maybe_blob.as_ref().map(|_| i))
                    .collect::<HashSet<_>>();
                (block_opt, blobs)
            })
            .unwrap_or_default();
        self.get_missing_blob_ids(block_root, block, Some(blob_indices))
    }

    /// A `None` indicates blobs are not required.
    ///
    /// If there's no block, all possible ids will be returned that don't exist in the given blobs.
    /// If there no blobs, all possible ids will be returned.
    pub fn get_missing_blob_ids(
        &self,
        block_root: Hash256,
        block_opt: Option<&Arc<SignedBeaconBlock<T>>>,
        blobs_opt: Option<HashSet<usize>>,
    ) -> Option<Vec<BlobIdentifier>> {
        let epoch = self.slot_clock.now()?.epoch(T::slots_per_epoch());

        self.da_check_required(epoch).then(|| {
            block_opt
                .map(|block| {
                    block.get_filtered_blob_ids(Some(block_root), |i, _| {
                        blobs_opt.as_ref().map_or(true, |blobs| !blobs.contains(&i))
                    })
                })
                .unwrap_or_else(|| {
                    let mut blob_ids = Vec::with_capacity(T::max_blobs_per_block());
                    for i in 0..T::max_blobs_per_block() {
                        if blobs_opt.as_ref().map_or(true, |blobs| !blobs.contains(&i)) {
                            blob_ids.push(BlobIdentifier {
                                block_root,
                                index: i as u64,
                            });
                        }
                    }
                    blob_ids
                })
        })
    }

    /// Get a blob from the availability cache.
    pub fn get_blob(
        &self,
        blob_id: &BlobIdentifier,
    ) -> Result<Option<Arc<BlobSidecar<T::EthSpec>>>, AvailabilityCheckError> {
        self.availability_cache.peek_blob(blob_id)
    }

    pub fn put_rpc_blobs(
        &self,
        block_root: Hash256,
        blobs: FixedBlobSidecarList<T>,
    ) -> Result<Availability<T>, AvailabilityCheckError> {
        // TODO(sean) we may duplicated kzg verification on some blobs we already have cached so we could optimize this

        let mut verified_blobs = vec![];
        if let Some(kzg) = self.kzg.as_ref() {
            for blob in blobs.iter().flatten() {
                verified_blobs.push(verify_kzg_for_blob(blob.clone(), kzg)?)
            }
        } else {
            return Err(AvailabilityCheckError::KzgNotInitialized);
        };

        self.put_kzg_verified_blobs(block_root, &verified_blobs)
    }

    /// This first validates the KZG commitments included in the blob sidecar.
    /// Check if we've cached other blobs for this block. If it completes a set and we also
    /// have a block cached, return the `Availability` variant triggering block import.
    /// Otherwise cache the blob sidecar.
    ///
    /// This should only accept gossip verified blobs, so we should not have to worry about dupes.
    pub fn put_gossip_blob(
        &self,
<<<<<<< HEAD
        gossip_blob: GossipVerifiedBlob<T>,
    ) -> Result<Availability<T>, AvailabilityCheckError> {
=======
        gossip_blob: GossipVerifiedBlob<T::EthSpec>,
    ) -> Result<Availability<T::EthSpec>, AvailabilityCheckError> {
>>>>>>> 9b55d74c
        // Verify the KZG commitments.
        let kzg_verified_blob = if let Some(kzg) = self.kzg.as_ref() {
            verify_kzg_for_blob(gossip_blob.to_blob(), kzg)?
        } else {
            return Err(AvailabilityCheckError::KzgNotInitialized);
        };

<<<<<<< HEAD
        self.put_kzg_verified_blobs(kzg_verified_blob.block_root(), &[kzg_verified_blob])
    }

    fn put_kzg_verified_blobs(
        &self,
        block_root: Hash256,
        kzg_verified_blobs: &[KzgVerifiedBlob<T>],
    ) -> Result<Availability<T>, AvailabilityCheckError> {
        for blob in kzg_verified_blobs {
            let blob_block_root = blob.block_root();
            if blob_block_root != block_root {
                return Err(AvailabilityCheckError::BlockBlobRootMismatch {
                    block_root,
                    blob_block_root,
                });
            }
        }

        let availability = match self.availability_cache.write().entry(block_root) {
            Entry::Occupied(mut occupied_entry) => {
                // All blobs reaching this cache should be gossip verified and gossip verification
                // should filter duplicates, as well as validate indices.
                let received_components = occupied_entry.get_mut();

                for kzg_verified_blob in kzg_verified_blobs {
                    if let Some(maybe_verified_blob) = received_components
                        .verified_blobs
                        .get_mut(kzg_verified_blob.blob_index() as usize)
                    {
                        *maybe_verified_blob = Some(kzg_verified_blob.clone())
                    }
                }

                if let Some(executed_block) = received_components.executed_block.take() {
                    self.check_block_availability_maybe_cache(occupied_entry, executed_block)?
                } else {
                    Availability::MissingComponents(block_root)
                }
            }
            Entry::Vacant(vacant_entry) => {
                vacant_entry.insert(ReceivedComponents::new_from_blobs(kzg_verified_blobs));
                Availability::MissingComponents(block_root)
            }
        };

        Ok(availability)
=======
        self.availability_cache
            .put_kzg_verified_blob(kzg_verified_blob)
>>>>>>> 9b55d74c
    }

    /// Check if we have all the blobs for a block. If we do, return the Availability variant that
    /// triggers import of the block.
    pub fn put_pending_executed_block(
        &self,
<<<<<<< HEAD
        executed_block: AvailabilityPendingExecutedBlock<T>,
    ) -> Result<Availability<T>, AvailabilityCheckError> {
        let availability = match self
            .availability_cache
            .write()
            .entry(executed_block.import_data.block_root)
        {
            Entry::Occupied(occupied_entry) => {
                self.check_block_availability_maybe_cache(occupied_entry, executed_block)?
            }
            Entry::Vacant(vacant_entry) => {
                let block_root = executed_block.import_data.block_root;
                vacant_entry.insert(ReceivedComponents::new_from_block(executed_block));
                Availability::MissingComponents(block_root)
            }
        };

        Ok(availability)
    }

    /// Checks if the provided `executed_block` contains all required blobs to be considered an
    /// `AvailableBlock` based on blobs that are cached.
    ///
    /// Returns an error if there was an error when matching the block commitments against blob commitments.
    ///
    /// Returns `Ok(Availability::Available(_))` if all blobs for the block are present in cache.
    /// Returns `Ok(Availability::PendingBlobs(_))` if all corresponding blobs have not been received in the cache.
    fn check_block_availability_maybe_cache(
        &self,
        mut occupied_entry: OccupiedEntry<Hash256, ReceivedComponents<T>>,
        executed_block: AvailabilityPendingExecutedBlock<T>,
    ) -> Result<Availability<T>, AvailabilityCheckError> {
        if occupied_entry.get().has_all_blobs(&executed_block) {
            let num_blobs_expected = executed_block.num_blobs_expected();
            let block_root = executed_block.import_data.block_root;
            let AvailabilityPendingExecutedBlock {
                block,
                import_data,
                payload_verification_outcome,
            } = executed_block;

            let ReceivedComponents {
                verified_blobs,
                executed_block: _,
            } = occupied_entry.remove();

            let verified_blobs = Vec::from(verified_blobs)
                .into_iter()
                .take(num_blobs_expected)
                .map(|maybe_blob| {
                    maybe_blob.ok_or(AvailabilityCheckError::MissingBlobs(block_root))
                })
                .collect::<Result<Vec<_>, _>>()?;

            let available_block = self.make_available(block, verified_blobs)?;
            Ok(Availability::Available(Box::new(
                AvailableExecutedBlock::new(
                    available_block,
                    import_data,
                    payload_verification_outcome,
                ),
            )))
        } else {
            let received_components = occupied_entry.get_mut();

            let block_root = executed_block.import_data.block_root;

            let _ = received_components.executed_block.insert(executed_block);

            Ok(Availability::MissingComponents(block_root))
        }
=======
        executed_block: AvailabilityPendingExecutedBlock<T::EthSpec>,
    ) -> Result<Availability<T::EthSpec>, AvailabilityCheckError> {
        self.availability_cache
            .put_pending_executed_block(executed_block)
>>>>>>> 9b55d74c
    }

    /// Checks if a block is available, returns a `MaybeAvailableBlock` that may include the fully
    /// available block.
    pub fn check_availability(
        &self,
        block: BlockWrapper<T::EthSpec>,
    ) -> Result<MaybeAvailableBlock<T::EthSpec>, AvailabilityCheckError> {
        match block {
            BlockWrapper::Block(block) => self.check_availability_without_blobs(block),
            BlockWrapper::BlockAndBlobs(block, blob_list) => {
                let kzg = self
                    .kzg
                    .as_ref()
                    .ok_or(AvailabilityCheckError::KzgNotInitialized)?;
                let filtered_blobs = blob_list.iter().flatten().cloned().collect();
                let verified_blobs = verify_kzg_for_blob_list(filtered_blobs, kzg)?;

                Ok(MaybeAvailableBlock::Available(
                    self.check_availability_with_blobs(block, verified_blobs)?,
                ))
            }
        }
    }

<<<<<<< HEAD
=======
    /// Checks if a block is available, returning an error if the block is not immediately available.
    /// Does not access the gossip cache.
    pub fn try_check_availability(
        &self,
        block: BlockWrapper<T::EthSpec>,
    ) -> Result<AvailableBlock<T::EthSpec>, AvailabilityCheckError> {
        match block {
            BlockWrapper::Block(block) => {
                let blob_requirements = self.get_blob_requirements(&block)?;
                let blobs = match blob_requirements {
                    BlobRequirements::EmptyBlobs => VerifiedBlobs::EmptyBlobs,
                    BlobRequirements::NotRequired => VerifiedBlobs::NotRequired,
                    BlobRequirements::PreDeneb => VerifiedBlobs::PreDeneb,
                    BlobRequirements::Required => return Err(AvailabilityCheckError::MissingBlobs),
                };
                Ok(AvailableBlock { block, blobs })
            }
            BlockWrapper::BlockAndBlobs(_, _) => Err(AvailabilityCheckError::Pending),
        }
    }

>>>>>>> 9b55d74c
    /// Verifies a block against a set of KZG verified blobs. Returns an AvailableBlock if block's
    /// commitments are consistent with the provided verified blob commitments.
    pub fn check_availability_with_blobs(
        &self,
        block: Arc<SignedBeaconBlock<T::EthSpec>>,
        blobs: KzgVerifiedBlobList<T::EthSpec>,
    ) -> Result<AvailableBlock<T::EthSpec>, AvailabilityCheckError> {
        match self.check_availability_without_blobs(block)? {
            MaybeAvailableBlock::Available(block) => Ok(block),
            MaybeAvailableBlock::AvailabilityPending(pending_block) => {
                pending_block.make_available(blobs)
            }
        }
    }

    /// Verifies a block as much as possible, returning a MaybeAvailableBlock enum that may include
    /// an AvailableBlock if no blobs are required. Otherwise this will return an AvailabilityPendingBlock.
    pub fn check_availability_without_blobs(
        &self,
        block: Arc<SignedBeaconBlock<T::EthSpec>>,
    ) -> Result<MaybeAvailableBlock<T::EthSpec>, AvailabilityCheckError> {
        let blob_requirements = self.get_blob_requirements(&block)?;
        let blobs = match blob_requirements {
            BlobRequirements::EmptyBlobs => VerifiedBlobs::EmptyBlobs,
            BlobRequirements::NotRequired => VerifiedBlobs::NotRequired,
            BlobRequirements::PreDeneb => VerifiedBlobs::PreDeneb,
            BlobRequirements::Required => {
                return Ok(MaybeAvailableBlock::AvailabilityPending(
                    AvailabilityPendingBlock { block },
                ))
            }
        };
        Ok(MaybeAvailableBlock::Available(AvailableBlock {
            block,
            blobs,
        }))
    }

    /// Determines the blob requirements for a block. Answers the question: "Does this block require
    /// blobs?".
    fn get_blob_requirements(
        &self,
        block: &Arc<SignedBeaconBlock<T::EthSpec, FullPayload<T::EthSpec>>>,
    ) -> Result<BlobRequirements, AvailabilityCheckError> {
        let verified_blobs = if let (Ok(block_kzg_commitments), Ok(payload)) = (
            block.message().body().blob_kzg_commitments(),
            block.message().body().execution_payload(),
        ) {
            if let Some(transactions) = payload.transactions() {
                let verified = verify_kzg_commitments_against_transactions::<T::EthSpec>(
                    transactions,
                    block_kzg_commitments,
                )
                .map_err(|e| AvailabilityCheckError::TxKzgCommitmentMismatch(format!("{e:?}")))?;
                if !verified {
                    return Err(AvailabilityCheckError::TxKzgCommitmentMismatch(
                        "a commitment and version didn't match".to_string(),
                    ));
                }
            }

            if self.da_check_required(block.epoch()) {
                if block_kzg_commitments.is_empty() {
                    BlobRequirements::EmptyBlobs
                } else {
                    BlobRequirements::Required
                }
            } else {
                BlobRequirements::NotRequired
            }
        } else {
            BlobRequirements::PreDeneb
        };
        Ok(verified_blobs)
    }

    /// The epoch at which we require a data availability check in block processing.
    /// `None` if the `Deneb` fork is disabled.
    pub fn data_availability_boundary(&self) -> Option<Epoch> {
        self.spec.deneb_fork_epoch.and_then(|fork_epoch| {
            self.slot_clock
                .now()
                .map(|slot| slot.epoch(T::EthSpec::slots_per_epoch()))
                .map(|current_epoch| {
                    std::cmp::max(
                        fork_epoch,
                        current_epoch.saturating_sub(*MIN_EPOCHS_FOR_BLOB_SIDECARS_REQUESTS),
                    )
                })
        })
    }

    /// Returns true if the given epoch lies within the da boundary and false otherwise.
    pub fn da_check_required(&self, block_epoch: Epoch) -> bool {
        self.data_availability_boundary()
            .map_or(false, |da_epoch| block_epoch >= da_epoch)
    }

    /// Persist all in memory components to disk
    pub fn persist_all(&self) -> Result<(), AvailabilityCheckError> {
        self.availability_cache.write_all_to_disk()
    }
}

pub fn start_availability_cache_maintenance_service<T: BeaconChainTypes>(
    executor: TaskExecutor,
    chain: Arc<BeaconChain<T>>,
) {
    // this cache only needs to be maintained if deneb is configured
    if chain.spec.deneb_fork_epoch.is_some() {
        let overflow_cache = chain.data_availability_checker.availability_cache.clone();
        executor.spawn(
            async move { availability_cache_maintenance_service(chain, overflow_cache).await },
            "availability_cache_service",
        );
    } else {
        debug!(
            chain.log,
            "Deneb fork not configured, not starting availability cache maintenance service"
        );
    }
}

async fn availability_cache_maintenance_service<T: BeaconChainTypes>(
    chain: Arc<BeaconChain<T>>,
    overflow_cache: Arc<OverflowLRUCache<T>>,
) {
    let epoch_duration = chain.slot_clock.slot_duration() * T::EthSpec::slots_per_epoch() as u32;
    loop {
        match chain
            .slot_clock
            .duration_to_next_epoch(T::EthSpec::slots_per_epoch())
        {
            Some(duration) => {
                // this service should run 3/4 of the way through the epoch
                let additional_delay = (epoch_duration * 3) / 4;
                tokio::time::sleep(duration + additional_delay).await;

                let deneb_fork_epoch = match chain.spec.deneb_fork_epoch {
                    Some(epoch) => epoch,
                    None => break, // shutdown service if deneb fork epoch not set
                };

                debug!(
                    chain.log,
                    "Availability cache maintenance service firing";
                );

                let current_epoch = match chain
                    .slot_clock
                    .now()
                    .map(|slot| slot.epoch(T::EthSpec::slots_per_epoch()))
                {
                    Some(epoch) => epoch,
                    None => continue, // we'll have to try again next time I suppose..
                };

                if current_epoch < deneb_fork_epoch {
                    // we are not in deneb yet
                    continue;
                }

                let finalized_epoch = chain
                    .canonical_head
                    .fork_choice_read_lock()
                    .finalized_checkpoint()
                    .epoch;
                // any data belonging to an epoch before this should be pruned
                let cutoff_epoch = std::cmp::max(
                    finalized_epoch + 1,
                    std::cmp::max(
                        current_epoch.saturating_sub(*MIN_EPOCHS_FOR_BLOB_SIDECARS_REQUESTS),
                        deneb_fork_epoch,
                    ),
                );

                if let Err(e) = overflow_cache.do_maintenance(cutoff_epoch) {
                    error!(chain.log, "Failed to maintain availability cache"; "error" => ?e);
                }
            }
            None => {
                error!(chain.log, "Failed to read slot clock");
                // If we can't read the slot clock, just wait another slot.
                tokio::time::sleep(chain.slot_clock.slot_duration()).await;
            }
        };
    }
}

pub enum BlobRequirements {
    Required,
    /// This block is from outside the data availability boundary so doesn't require
    /// a data availability check.
    NotRequired,
    /// The block's `kzg_commitments` field is empty so it does not contain any blobs.
    EmptyBlobs,
    /// This is a block prior to the 4844 fork, so doesn't require any blobs
    PreDeneb,
}

/// A wrapper over a `SignedBeaconBlock` where we have not verified availability of
/// corresponding `BlobSidecar`s and hence, is not ready for import into fork choice.
///
/// Note: This wrapper does not necessarily correspond to a pre-deneb block as a pre-deneb
/// block that is ready for import will be of type `AvailableBlock` with its `blobs` field
/// set to `VerifiedBlobs::PreDeneb`.
#[derive(Clone, Debug, PartialEq)]
pub struct AvailabilityPendingBlock<E: EthSpec> {
    block: Arc<SignedBeaconBlock<E>>,
}

impl<E: EthSpec> AvailabilityPendingBlock<E> {
    pub fn slot(&self) -> Slot {
        self.block.slot()
    }
    pub fn num_blobs_expected(&self) -> usize {
        self.block.num_expected_blobs()
    }

    pub fn get_all_blob_ids(&self, block_root: Option<Hash256>) -> Vec<BlobIdentifier> {
        self.block.get_expected_blob_ids(block_root)
    }

    pub fn get_filtered_blob_ids(
        &self,
        block_root: Option<Hash256>,
        filter: impl Fn(usize, Hash256) -> bool,
    ) -> Vec<BlobIdentifier> {
        self.block.get_filtered_blob_ids(block_root, filter)
    }
}

impl<E: EthSpec> AvailabilityPendingBlock<E> {
    pub fn to_block(self) -> Arc<SignedBeaconBlock<E>> {
        self.block
    }
    pub fn as_block(&self) -> &SignedBeaconBlock<E> {
        &self.block
    }
    pub fn block_cloned(&self) -> Arc<SignedBeaconBlock<E>> {
        self.block.clone()
    }
    pub fn kzg_commitments(&self) -> Result<&KzgCommitments<E>, AvailabilityCheckError> {
        self.block
            .message()
            .body()
            .blob_kzg_commitments()
            .map_err(|_| AvailabilityCheckError::IncorrectFork)
    }

    /// Verifies an AvailabilityPendingBlock against a set of KZG verified blobs.
    /// This does not check whether a block *should* have blobs, these checks should must have been
    /// completed when producing the `AvailabilityPendingBlock`.
    pub fn make_available(
        self,
        blobs: Vec<KzgVerifiedBlob<E>>,
    ) -> Result<AvailableBlock<E>, AvailabilityCheckError> {
        let block_kzg_commitments = self.kzg_commitments()?;
        if blobs.len() != block_kzg_commitments.len() {
            return Err(AvailabilityCheckError::NumBlobsMismatch {
                num_kzg_commitments: block_kzg_commitments.len(),
                num_blobs: blobs.len(),
            });
        }

        for (block_commitment, blob) in block_kzg_commitments.iter().zip(blobs.iter()) {
            if *block_commitment != blob.kzg_commitment() {
                return Err(AvailabilityCheckError::KzgCommitmentMismatch {
                    blob_index: blob.as_blob().index,
                });
            }
        }

        let blobs = VariableList::new(blobs.into_iter().map(|blob| blob.to_blob()).collect())?;

        Ok(AvailableBlock {
            block: self.block,
            blobs: VerifiedBlobs::Available(blobs),
        })
    }
}

#[derive(Clone, Debug, PartialEq)]
pub enum VerifiedBlobs<E: EthSpec> {
    /// These blobs are available.
    Available(BlobSidecarList<E>),
    /// This block is from outside the data availability boundary so doesn't require
    /// a data availability check.
    NotRequired,
    /// The block's `kzg_commitments` field is empty so it does not contain any blobs.
    EmptyBlobs,
    /// This is a block prior to the 4844 fork, so doesn't require any blobs
    PreDeneb,
}

/// A fully available block that is ready to be imported into fork choice.
#[derive(Clone, Debug, PartialEq)]
pub struct AvailableBlock<E: EthSpec> {
    block: Arc<SignedBeaconBlock<E>>,
    blobs: VerifiedBlobs<E>,
}

impl<E: EthSpec> AvailableBlock<E> {
    pub fn block(&self) -> &SignedBeaconBlock<E> {
        &self.block
    }

    pub fn da_check_required(&self) -> bool {
        match self.blobs {
            VerifiedBlobs::PreDeneb | VerifiedBlobs::NotRequired => false,
            VerifiedBlobs::EmptyBlobs | VerifiedBlobs::Available(_) => true,
        }
    }

    pub fn deconstruct(self) -> (Arc<SignedBeaconBlock<E>>, Option<BlobSidecarList<E>>) {
        match self.blobs {
            VerifiedBlobs::EmptyBlobs | VerifiedBlobs::NotRequired | VerifiedBlobs::PreDeneb => {
                (self.block, None)
            }
            VerifiedBlobs::Available(blobs) => (self.block, Some(blobs)),
        }
    }
}

impl<E: EthSpec> AsBlock<E> for AvailableBlock<E> {
    fn slot(&self) -> Slot {
        self.block.slot()
    }

    fn epoch(&self) -> Epoch {
        self.block.epoch()
    }

    fn parent_root(&self) -> Hash256 {
        self.block.parent_root()
    }

    fn state_root(&self) -> Hash256 {
        self.block.state_root()
    }

    fn signed_block_header(&self) -> SignedBeaconBlockHeader {
        self.block.signed_block_header()
    }

    fn message(&self) -> BeaconBlockRef<E> {
        self.block.message()
    }

    fn as_block(&self) -> &SignedBeaconBlock<E> {
        &self.block
    }

    fn block_cloned(&self) -> Arc<SignedBeaconBlock<E>> {
        self.block.clone()
    }

    fn canonical_root(&self) -> Hash256 {
        self.block.canonical_root()
    }

    fn into_block_wrapper(self) -> BlockWrapper<E> {
        let (block, blobs_opt) = self.deconstruct();
        if let Some(blobs) = blobs_opt {
            let blobs_vec = blobs.iter().cloned().map(Option::Some).collect::<Vec<_>>();
            BlockWrapper::BlockAndBlobs(block, FixedVector::from(blobs_vec))
        } else {
            BlockWrapper::Block(block)
        }
    }
}

// The standard implementation of Encode for SignedBeaconBlock
// requires us to use ssz(enum_behaviour = "transparent"). This
// prevents us from implementing Decode. We need to use a
// custom Encode and Decode in this wrapper object that essentially
// encodes it as if it were ssz(enum_behaviour = "union")
impl<E: EthSpec> ssz::Encode for AvailabilityPendingBlock<E> {
    fn is_ssz_fixed_len() -> bool {
        ssz_tagged_signed_beacon_block::encode::is_ssz_fixed_len()
    }

    fn ssz_append(&self, buf: &mut Vec<u8>) {
        ssz_tagged_signed_beacon_block::encode::ssz_append(self.block.as_ref(), buf);
    }

    fn ssz_bytes_len(&self) -> usize {
        ssz_tagged_signed_beacon_block::encode::ssz_bytes_len(self.block.as_ref())
    }
}

impl<E: EthSpec> ssz::Decode for AvailabilityPendingBlock<E> {
    fn is_ssz_fixed_len() -> bool {
        ssz_tagged_signed_beacon_block::decode::is_ssz_fixed_len()
    }

    fn from_ssz_bytes(bytes: &[u8]) -> Result<Self, ssz::DecodeError> {
        Ok(Self {
            block: Arc::new(ssz_tagged_signed_beacon_block::decode::from_ssz_bytes(
                bytes,
            )?),
        })
    }
}

#[cfg(test)]
mod test {
    #[test]
    fn check_encode_decode_availability_pending_block() {
        // todo.. (difficult to create default beacon blocks to test)
    }
}<|MERGE_RESOLUTION|>--- conflicted
+++ resolved
@@ -12,15 +12,11 @@
 use slot_clock::SlotClock;
 use ssz_types::{Error, VariableList};
 use state_processing::per_block_processing::deneb::deneb::verify_kzg_commitments_against_transactions;
-<<<<<<< HEAD
 use std::collections::hash_map::{Entry, OccupiedEntry};
 use std::collections::{HashMap, HashSet};
 use std::sync::Arc;
+use task_executor::TaskExecutor;
 use strum::IntoStaticStr;
-=======
-use std::sync::Arc;
-use task_executor::TaskExecutor;
->>>>>>> 9b55d74c
 use types::beacon_block_body::KzgCommitments;
 use types::blob_sidecar::{BlobIdentifier, BlobSidecar, FixedBlobSidecarList};
 use types::consts::deneb::MIN_EPOCHS_FOR_BLOB_SIDECARS_REQUESTS;
@@ -30,15 +26,11 @@
     SignedBeaconBlock, SignedBeaconBlockHeader, Slot,
 };
 
-<<<<<<< HEAD
+mod overflow_lru_cache;
+
+pub const OVERFLOW_LRU_CAPACITY: usize = 1024;
+
 #[derive(Debug, IntoStaticStr)]
-=======
-mod overflow_lru_cache;
-
-pub const OVERFLOW_LRU_CAPACITY: usize = 1024;
-
-#[derive(Debug)]
->>>>>>> 9b55d74c
 pub enum AvailabilityCheckError {
     Kzg(KzgError),
     KzgVerificationFailed,
@@ -54,7 +46,9 @@
         blob_index: u64,
     },
     IncorrectFork,
-<<<<<<< HEAD
+    BlobIndexInvalid(u64),
+    StoreError(store::Error),
+    DecodeError(ssz::DecodeError),
     BlockBlobRootMismatch {
         block_root: Hash256,
         blob_block_root: Hash256,
@@ -63,11 +57,6 @@
         expected_index: u64,
         blob_index: u64,
     },
-=======
-    BlobIndexInvalid(u64),
-    StoreError(store::Error),
-    DecodeError(ssz::DecodeError),
->>>>>>> 9b55d74c
 }
 
 impl From<ssz_types::Error> for AvailabilityCheckError {
@@ -100,7 +89,6 @@
     spec: ChainSpec,
 }
 
-<<<<<<< HEAD
 /// Caches partially available blobs and execution verified blocks corresponding
 /// to a given `block_hash` that are received over gossip.
 ///
@@ -151,8 +139,6 @@
     }
 }
 
-=======
->>>>>>> 9b55d74c
 /// This type is returned after adding a block / blob to the `DataAvailabilityChecker`.
 ///
 /// Indicates if the block is fully `Available` or if we need blobs or blocks
@@ -163,12 +149,6 @@
     Available(Box<AvailableExecutedBlock<T>>),
 }
 
-<<<<<<< HEAD
-impl<T: EthSpec, S: SlotClock> DataAvailabilityChecker<T, S> {
-    pub fn new(slot_clock: S, kzg: Option<Arc<Kzg>>, spec: ChainSpec) -> Self {
-        Self {
-            availability_cache: <_>::default(),
-=======
 impl<T: EthSpec> Availability<T> {
     /// Returns all the blob identifiers associated with an  `AvailableBlock`.
     /// Returns `None` if avaiability hasn't been fully satisfied yet.
@@ -191,7 +171,6 @@
         let overflow_cache = OverflowLRUCache::new(OVERFLOW_LRU_CAPACITY, store)?;
         Ok(Self {
             availability_cache: Arc::new(overflow_cache),
->>>>>>> 9b55d74c
             slot_clock,
             kzg,
             spec,
@@ -298,13 +277,8 @@
     /// This should only accept gossip verified blobs, so we should not have to worry about dupes.
     pub fn put_gossip_blob(
         &self,
-<<<<<<< HEAD
-        gossip_blob: GossipVerifiedBlob<T>,
-    ) -> Result<Availability<T>, AvailabilityCheckError> {
-=======
         gossip_blob: GossipVerifiedBlob<T::EthSpec>,
     ) -> Result<Availability<T::EthSpec>, AvailabilityCheckError> {
->>>>>>> 9b55d74c
         // Verify the KZG commitments.
         let kzg_verified_blob = if let Some(kzg) = self.kzg.as_ref() {
             verify_kzg_for_blob(gossip_blob.to_blob(), kzg)?
@@ -312,7 +286,8 @@
             return Err(AvailabilityCheckError::KzgNotInitialized);
         };
 
-<<<<<<< HEAD
+        self.availability_cache
+            .put_kzg_verified_blob(kzg_verified_blob)
         self.put_kzg_verified_blobs(kzg_verified_blob.block_root(), &[kzg_verified_blob])
     }
 
@@ -359,35 +334,16 @@
         };
 
         Ok(availability)
-=======
-        self.availability_cache
-            .put_kzg_verified_blob(kzg_verified_blob)
->>>>>>> 9b55d74c
     }
 
     /// Check if we have all the blobs for a block. If we do, return the Availability variant that
     /// triggers import of the block.
     pub fn put_pending_executed_block(
         &self,
-<<<<<<< HEAD
-        executed_block: AvailabilityPendingExecutedBlock<T>,
-    ) -> Result<Availability<T>, AvailabilityCheckError> {
-        let availability = match self
-            .availability_cache
-            .write()
-            .entry(executed_block.import_data.block_root)
-        {
-            Entry::Occupied(occupied_entry) => {
-                self.check_block_availability_maybe_cache(occupied_entry, executed_block)?
-            }
-            Entry::Vacant(vacant_entry) => {
-                let block_root = executed_block.import_data.block_root;
-                vacant_entry.insert(ReceivedComponents::new_from_block(executed_block));
-                Availability::MissingComponents(block_root)
-            }
-        };
-
-        Ok(availability)
+        executed_block: AvailabilityPendingExecutedBlock<T::EthSpec>,
+    ) -> Result<Availability<T::EthSpec>, AvailabilityCheckError> {
+        self.availability_cache
+            .put_pending_executed_block(executed_block)
     }
 
     /// Checks if the provided `executed_block` contains all required blobs to be considered an
@@ -441,12 +397,6 @@
 
             Ok(Availability::MissingComponents(block_root))
         }
-=======
-        executed_block: AvailabilityPendingExecutedBlock<T::EthSpec>,
-    ) -> Result<Availability<T::EthSpec>, AvailabilityCheckError> {
-        self.availability_cache
-            .put_pending_executed_block(executed_block)
->>>>>>> 9b55d74c
     }
 
     /// Checks if a block is available, returns a `MaybeAvailableBlock` that may include the fully
@@ -472,8 +422,6 @@
         }
     }
 
-<<<<<<< HEAD
-=======
     /// Checks if a block is available, returning an error if the block is not immediately available.
     /// Does not access the gossip cache.
     pub fn try_check_availability(
@@ -495,7 +443,6 @@
         }
     }
 
->>>>>>> 9b55d74c
     /// Verifies a block against a set of KZG verified blobs. Returns an AvailableBlock if block's
     /// commitments are consistent with the provided verified blob commitments.
     pub fn check_availability_with_blobs(
