--- conflicted
+++ resolved
@@ -1,26 +1,22 @@
 use derivative::Derivative;
 use slot_clock::SlotClock;
+use ssz_types::VariableList;
 use std::sync::Arc;
 use tokio::task::JoinHandle;
-use ssz_types::VariableList;
-
-<<<<<<< HEAD
+
 use crate::beacon_chain::{
     BeaconChain, BeaconChainTypes, MAXIMUM_GOSSIP_CLOCK_DISPARITY,
     VALIDATOR_PUBKEY_CACHE_LOCK_TIMEOUT,
 };
-=======
-use crate::beacon_chain::{BeaconChain, BeaconChainTypes, MAXIMUM_GOSSIP_CLOCK_DISPARITY};
->>>>>>> 1a872226
 use crate::BeaconChainError;
 use state_processing::per_block_processing::eip4844::eip4844::verify_kzg_commitments_against_transactions;
+use types::blob_sidecar::BlobSidecar;
 use types::{
     BeaconBlockRef, BeaconStateError, BlobsSidecar, EthSpec, Hash256, KzgCommitment,
     SignedBeaconBlock, SignedBeaconBlockAndBlobsSidecar, SignedBeaconBlockHeader,
     SignedBlobSidecar, Slot, Transactions,
 };
 use types::{Epoch, ExecPayload};
-use types::blob_sidecar::BlobSidecar;
 
 #[derive(Debug)]
 pub enum BlobError {
@@ -252,13 +248,8 @@
     Ok(())
 }
 
-<<<<<<< HEAD
 pub fn verify_data_availability<T: BeaconChainTypes>(
     blob_sidecar: &BlobsSidecar<T::EthSpec>,
-=======
-fn verify_data_availability<T: BeaconChainTypes>(
-    _blob_sidecar: &BlobsSidecar<T::EthSpec>,
->>>>>>> 1a872226
     kzg_commitments: &[KzgCommitment],
     transactions: &Transactions<T::EthSpec>,
     _block_slot: Slot,
@@ -309,8 +300,6 @@
                 AvailabilityPendingBlock::new(block, block_root, da_check_required)
             }
             BlockWrapper::BlockAndBlobs(block, blobs_sidecar) => {
-
-
                 AvailabilityPendingBlock::new_with_blobs(block, blobs_sidecar, da_check_required)
             }
         }
@@ -345,22 +334,23 @@
     blobs: Blobs<T::EthSpec>,
 }
 
-impl <T: BeaconChainTypes> AvailableBlock<T> {
+impl<T: BeaconChainTypes> AvailableBlock<T> {
     pub fn blobs(&self) -> Option<Arc<BlobsSidecar<T>>> {
         match &self.blobs {
             Blobs::NotRequired | Blobs::None => None,
-            Blobs::Available(block_sidecar) => {
-                Some(block_sidecar.clone())
-            }
-        }
-    }
-
-    pub fn deconstruct(self) -> (Arc<SignedBeaconBlock<T::EthSpec>>, Option<Arc<BlobsSidecar<T::EthSpec>>>) {
+            Blobs::Available(block_sidecar) => Some(block_sidecar.clone()),
+        }
+    }
+
+    pub fn deconstruct(
+        self,
+    ) -> (
+        Arc<SignedBeaconBlock<T::EthSpec>>,
+        Option<Arc<BlobsSidecar<T::EthSpec>>>,
+    ) {
         match self.blobs {
             Blobs::NotRequired | Blobs::None => (self.block, None),
-            Blobs::Available(blob_sidecars) => {
-                (self.block, Some(blob_sidecars))
-            }
+            Blobs::Available(blob_sidecars) => (self.block, Some(blob_sidecars)),
         }
     }
 }
@@ -397,12 +387,10 @@
             SignedBeaconBlock::Base(_)
             | SignedBeaconBlock::Altair(_)
             | SignedBeaconBlock::Capella(_)
-            | SignedBeaconBlock::Merge(_) => {
-                Ok(AvailabilityPendingBlock {
-                    block: beacon_block ,
-                    data_availability_handle: async{ Ok(Some(Blobs::NotRequired))}
-                })
-            }
+            | SignedBeaconBlock::Merge(_) => Ok(AvailabilityPendingBlock {
+                block: beacon_block,
+                data_availability_handle: async { Ok(Some(Blobs::NotRequired)) },
+            }),
             SignedBeaconBlock::Eip4844(_) => {
                 match da_check_required {
                     DataAvailabilityCheckRequired::Yes => {
@@ -417,12 +405,10 @@
                             },
                         )))
                     }
-                    DataAvailabilityCheckRequired::No => {
-                        AvailabilityPendingBlock {
-                            block: beacon_block,
-                            data_availability_handle: async{ Ok(Some(Blobs::NotRequired))}
-                        }
-                    }
+                    DataAvailabilityCheckRequired::No => AvailabilityPendingBlock {
+                        block: beacon_block,
+                        data_availability_handle: async { Ok(Some(Blobs::NotRequired)) },
+                    },
                 }
             }
         }
@@ -453,24 +439,22 @@
             | SignedBeaconBlock::Merge(_) => Err(BlobError::InconsistentFork),
             SignedBeaconBlock::Eip4844(_) => {
                 match da_check_required {
-                    DataAvailabilityCheckRequired::Yes => Ok(AvailableBlock{
-                            block: beacon_block,
-                            blobs: Blobs::Available(blobs_sidecar),
-                        }
-                    ),
+                    DataAvailabilityCheckRequired::Yes => Ok(AvailableBlock {
+                        block: beacon_block,
+                        blobs: Blobs::Available(blobs_sidecar),
+                    }),
                     DataAvailabilityCheckRequired::No => {
                         // Blobs were not verified so we drop them, we'll instead just pass around
                         // an available `Eip4844` block without blobs.
-                        Ok(AvailableBlock{
-                           block: beacon_block,
-                            blobs: Blobs::NotRequired
+                        Ok(AvailableBlock {
+                            block: beacon_block,
+                            blobs: Blobs::NotRequired,
                         })
                     }
                 }
             }
         }
     }
-
 }
 
 pub trait IntoBlockWrapper<E: EthSpec>: AsBlock<E> {
