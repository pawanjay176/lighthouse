use crate::eth1_chain::Error as Eth1ChainError;
use crate::fork_choice::Error as ForkChoiceError;
use ssz_types::Error as SszTypesError;
use state_processing::per_block_processing::errors::AttestationValidationError;
use state_processing::BlockProcessingError;
use state_processing::SlotProcessingError;
use std::time::Duration;
use types::*;

macro_rules! easy_from_to {
    ($from: ident, $to: ident) => {
        impl From<$from> for $to {
            fn from(e: $from) -> $to {
                $to::$from(e)
            }
        }
    };
}

#[derive(Debug, PartialEq)]
pub enum BeaconChainError {
    InsufficientValidators,
    UnableToReadSlot,
    RevertedFinalizedEpoch {
        previous_epoch: Epoch,
        new_epoch: Epoch,
    },
    SlotClockDidNotStart,
    NoStateForSlot(Slot),
    UnableToFindTargetRoot(Slot),
    BeaconStateError(BeaconStateError),
    DBInconsistent(String),
    DBError(store::Error),
    ForkChoiceError(ForkChoiceError),
    MissingBeaconBlock(Hash256),
    MissingBeaconState(Hash256),
    SlotProcessingError(SlotProcessingError),
    UnableToAdvanceState(String),
    NoStateForAttestation {
        beacon_block_root: Hash256,
    },
    AttestationValidationError(AttestationValidationError),
    StateSkipTooLarge {
        start_slot: Slot,
        requested_slot: Slot,
        max_task_runtime: Duration,
    },
    /// Returned when an internal check fails, indicating corrupt data.
    InvariantViolated(String),
    SszTypesError(SszTypesError),
    CanonicalHeadLockTimeout,
}

easy_from_to!(SlotProcessingError, BeaconChainError);
easy_from_to!(AttestationValidationError, BeaconChainError);
easy_from_to!(SszTypesError, BeaconChainError);

#[derive(Debug, PartialEq)]
pub enum BlockProductionError {
    UnableToGetBlockRootFromState,
    UnableToReadSlot,
    UnableToProduceAtSlot(Slot),
    SlotProcessingError(SlotProcessingError),
    BlockProcessingError(BlockProcessingError),
    Eth1ChainError(Eth1ChainError),
    BeaconStateError(BeaconStateError),
<<<<<<< HEAD
=======
    /// The `BeaconChain` was explicitly configured _without_ a connection to eth1, therefore it
    /// cannot produce blocks.
>>>>>>> 95cc5dd2
    NoEth1ChainConnection,
}

easy_from_to!(BlockProcessingError, BlockProductionError);
easy_from_to!(BeaconStateError, BlockProductionError);
easy_from_to!(SlotProcessingError, BlockProductionError);
easy_from_to!(Eth1ChainError, BlockProductionError);<|MERGE_RESOLUTION|>--- conflicted
+++ resolved
@@ -64,11 +64,8 @@
     BlockProcessingError(BlockProcessingError),
     Eth1ChainError(Eth1ChainError),
     BeaconStateError(BeaconStateError),
-<<<<<<< HEAD
-=======
     /// The `BeaconChain` was explicitly configured _without_ a connection to eth1, therefore it
     /// cannot produce blocks.
->>>>>>> 95cc5dd2
     NoEth1ChainConnection,
 }
 
