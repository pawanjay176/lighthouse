--- conflicted
+++ resolved
@@ -190,11 +190,8 @@
             genesis_block_root: self.genesis_block_root,
             ssz_head_tracker: self.head_tracker.to_ssz_container(),
             fork_choice: self.fork_choice.as_ssz_container(),
-<<<<<<< HEAD
             eth1_cache: self.eth1_chain.as_ref().map(|x| x.as_ssz_container()),
-=======
             block_root_tree: self.block_root_tree.as_ssz_container(),
->>>>>>> 30f51df4
         };
 
         let key = Hash256::from_slice(&BEACON_CHAIN_DB_KEY.as_bytes());
