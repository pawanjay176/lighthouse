[package]
name = "beacon_chain"
version = "0.1.0"
authors = ["Paul Hauner <paul@paulhauner.com>", "Age Manning <Age@AgeManning.com>"]
edition = "2018"

[features]

write_ssz_files = []  # Writes debugging .ssz files to /tmp during block processing.

[dependencies]
eth2_config = { path = "../../eth2/utils/eth2_config" }
merkle_proof = { path = "../../eth2/utils/merkle_proof" }
store = { path = "../store" }
parking_lot = "0.9.0"
lazy_static = "1.4.0"
lighthouse_metrics = { path = "../../eth2/utils/lighthouse_metrics" }
lighthouse_bootstrap = { path = "../../eth2/utils/lighthouse_bootstrap" }
log = "0.4.8"
operation_pool = { path = "../../eth2/operation_pool" }
rayon = "1.2.0"
serde = "1.0.102"
serde_derive = "1.0.102"
serde_yaml = "0.8.11"
serde_json = "1.0.41"
slog = { version = "2.5.2", features = ["max_level_trace"] }
sloggers = "0.3.4"
slot_clock = { path = "../../eth2/utils/slot_clock" }
eth2_hashing = "0.1.0"
eth2_ssz = "0.1.2"
eth2_ssz_derive = "0.1.0"
state_processing = { path = "../../eth2/state_processing" }
tree_hash = "0.1.0"
types = { path = "../../eth2/types" }
lmd_ghost = { path = "../../eth2/lmd_ghost" }
eth1 = { path = "../eth1" }
websocket_server = { path = "../websocket_server" }
futures = "0.1.25"
exit-future = "0.1.3"
genesis = { path = "../genesis" }
<<<<<<< HEAD
=======
integer-sqrt = "0.1"
rand = "0.7.2"
>>>>>>> 0c1e27ec

[dev-dependencies]
lazy_static = "1.4.0"
environment = { path = "../../lighthouse/environment" }<|MERGE_RESOLUTION|>--- conflicted
+++ resolved
@@ -38,11 +38,8 @@
 futures = "0.1.25"
 exit-future = "0.1.3"
 genesis = { path = "../genesis" }
-<<<<<<< HEAD
-=======
 integer-sqrt = "0.1"
 rand = "0.7.2"
->>>>>>> 0c1e27ec
 
 [dev-dependencies]
 lazy_static = "1.4.0"
