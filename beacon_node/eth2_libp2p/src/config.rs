use crate::types::GossipKind;
use crate::{Enr, PeerIdSerialized};
use directory::{
    DEFAULT_BEACON_NODE_DIR, DEFAULT_HARDCODED_TESTNET, DEFAULT_NETWORK_DIR, DEFAULT_ROOT_DIR,
};
use discv5::{Discv5Config, Discv5ConfigBuilder};
use libp2p::gossipsub::{
    GossipsubConfig, GossipsubConfigBuilder, GossipsubMessage, MessageId, ValidationMode,
};
use libp2p::Multiaddr;
use serde_derive::{Deserialize, Serialize};
use sha2::{Digest, Sha256};
use std::path::PathBuf;
use std::time::Duration;

pub const GOSSIP_MAX_SIZE: usize = 1_048_576;

#[derive(Clone, Debug, Serialize, Deserialize)]
#[serde(default)]
/// Network configuration for lighthouse.
pub struct Config {
    /// Data directory where node's keyfile is stored
    pub network_dir: PathBuf,

    /// IP address to listen on.
    pub listen_address: std::net::IpAddr,

    /// The TCP port that libp2p listens on.
    pub libp2p_port: u16,

    /// UDP port that discovery listens on.
    pub discovery_port: u16,

    /// The address to broadcast to peers about which address we are listening on. None indicates
    /// that no discovery address has been set in the CLI args.
    pub enr_address: Option<std::net::IpAddr>,

    /// The udp port to broadcast to peers in order to reach back for discovery.
    pub enr_udp_port: Option<u16>,

    /// The tcp port to broadcast to peers in order to reach back for libp2p services.
    pub enr_tcp_port: Option<u16>,

    /// Target number of connected peers.
    pub target_peers: usize,

    /// Gossipsub configuration parameters.
    #[serde(skip)]
    pub gs_config: GossipsubConfig,

    /// Discv5 configuration parameters.
    #[serde(skip)]
    pub discv5_config: Discv5Config,

    /// List of nodes to initially connect to.
    pub boot_nodes_enr: Vec<Enr>,

    /// List of nodes to initially connect to, on Multiaddr format.
    pub boot_nodes_multiaddr: Vec<Multiaddr>,

    /// List of libp2p nodes to initially connect to.
    pub libp2p_nodes: Vec<Multiaddr>,

    /// List of trusted libp2p nodes which are not scored.
    pub trusted_peers: Vec<PeerIdSerialized>,

    /// Client version
    pub client_version: String,

    /// Disables the discovery protocol from starting.
    pub disable_discovery: bool,

    /// List of extra topics to initially subscribe to as strings.
    pub topics: Vec<GossipKind>,
}

impl Default for Config {
    /// Generate a default network configuration.
    fn default() -> Self {
<<<<<<< HEAD
        // WARNING: this directory default should be always overrided with parameters
        // from cli for specific networks.
        let network_dir = dirs::home_dir()
            .unwrap_or_else(|| PathBuf::from("."))
            .join(DEFAULT_ROOT_DIR)
            .join(DEFAULT_HARDCODED_TESTNET)
            .join(DEFAULT_BEACON_NODE_DIR)
            .join(DEFAULT_NETWORK_DIR);
        // The default topics that we will initially subscribe to
        let topics = vec![
            GossipKind::BeaconBlock,
            GossipKind::BeaconAggregateAndProof,
            GossipKind::VoluntaryExit,
            GossipKind::ProposerSlashing,
            GossipKind::AttesterSlashing,
        ];
=======
        let mut network_dir = dirs::home_dir().unwrap_or_else(|| PathBuf::from("."));
        network_dir.push(".lighthouse");
        network_dir.push("network");
>>>>>>> 0a1f1b85

        // The function used to generate a gossipsub message id
        // We use the first 8 bytes of SHA256(data) for content addressing
        let gossip_message_id =
            |message: &GossipsubMessage| MessageId::from(&Sha256::digest(&message.data)[..8]);

        // gossipsub configuration
        // Note: The topics by default are sent as plain strings. Hashes are an optional
        // parameter.
        let gs_config = GossipsubConfigBuilder::new()
            .max_transmit_size(GOSSIP_MAX_SIZE)
            .heartbeat_interval(Duration::from_millis(700))
            .mesh_n(8)
            .mesh_n_low(6)
            .mesh_n_high(12)
            .gossip_lazy(6)
            .fanout_ttl(Duration::from_secs(60))
            .history_length(6)
            .history_gossip(3)
            .validate_messages() // require validation before propagation
            .validation_mode(ValidationMode::Anonymous)
            // prevent duplicates for 550 heartbeats(700millis * 550) = 385 secs
            .duplicate_cache_time(Duration::from_secs(385))
            .message_id_fn(gossip_message_id)
            .build()
            .expect("valid gossipsub configuration");

        // discv5 configuration
        let discv5_config = Discv5ConfigBuilder::new()
            .enable_packet_filter()
            .session_cache_capacity(1000)
            .request_timeout(Duration::from_secs(4))
            .request_retries(1)
            .enr_peer_update_min(10)
            .query_parallelism(5)
            .query_timeout(Duration::from_secs(30))
            .query_peer_timeout(Duration::from_secs(2))
            .ip_limit() // limits /24 IP's in buckets.
            .ping_interval(Duration::from_secs(300))
            .build();

        // NOTE: Some of these get overridden by the corresponding CLI default values.
        Config {
            network_dir,
            listen_address: "0.0.0.0".parse().expect("valid ip address"),
            libp2p_port: 9000,
            discovery_port: 9000,
            enr_address: None,
            enr_udp_port: None,
            enr_tcp_port: None,
            target_peers: 50,
            gs_config,
            discv5_config,
            boot_nodes_enr: vec![],
            boot_nodes_multiaddr: vec![],
            libp2p_nodes: vec![],
            trusted_peers: vec![],
            client_version: lighthouse_version::version_with_platform(),
            disable_discovery: false,
            topics: Vec::new(),
        }
    }
}<|MERGE_RESOLUTION|>--- conflicted
+++ resolved
@@ -77,7 +77,6 @@
 impl Default for Config {
     /// Generate a default network configuration.
     fn default() -> Self {
-<<<<<<< HEAD
         // WARNING: this directory default should be always overrided with parameters
         // from cli for specific networks.
         let network_dir = dirs::home_dir()
@@ -86,19 +85,6 @@
             .join(DEFAULT_HARDCODED_TESTNET)
             .join(DEFAULT_BEACON_NODE_DIR)
             .join(DEFAULT_NETWORK_DIR);
-        // The default topics that we will initially subscribe to
-        let topics = vec![
-            GossipKind::BeaconBlock,
-            GossipKind::BeaconAggregateAndProof,
-            GossipKind::VoluntaryExit,
-            GossipKind::ProposerSlashing,
-            GossipKind::AttesterSlashing,
-        ];
-=======
-        let mut network_dir = dirs::home_dir().unwrap_or_else(|| PathBuf::from("."));
-        network_dir.push(".lighthouse");
-        network_dir.push("network");
->>>>>>> 0a1f1b85
 
         // The function used to generate a gossipsub message id
         // We use the first 8 bytes of SHA256(data) for content addressing
