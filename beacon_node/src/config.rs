--- conflicted
+++ resolved
@@ -1,28 +1,17 @@
 use clap::ArgMatches;
 use client::{ClientConfig, ClientGenesis, Eth2Config};
 use eth2_config::{read_from_file, write_to_file};
-<<<<<<< HEAD
-use genesis::recent_genesis_time;
-use lighthouse_bootstrap::Bootstrapper;
-=======
 use eth2_libp2p::{Enr, Multiaddr};
 use eth2_testnet_config::Eth2TestnetConfig;
 use genesis::recent_genesis_time;
->>>>>>> 95cc5dd2
 use rand::{distributions::Alphanumeric, Rng};
 use slog::{crit, info, warn, Logger};
 use ssz::Encode;
 use std::fs;
-<<<<<<< HEAD
-use std::net::Ipv4Addr;
-use std::path::{Path, PathBuf};
-use types::{Address, Epoch, Fork};
-=======
 use std::net::{IpAddr, Ipv4Addr};
 use std::net::{TcpListener, UdpSocket};
 use std::path::PathBuf;
 use types::{Epoch, EthSpec, Fork};
->>>>>>> 95cc5dd2
 
 pub const CLIENT_CONFIG_FILENAME: &str = "beacon-node.toml";
 pub const ETH2_CONFIG_FILENAME: &str = "eth2-spec.toml";
@@ -61,31 +50,6 @@
         .or_else(|| dirs::home_dir().map(|home| home.join(".lighthouse").join(BEACON_NODE_DIR)))
         .unwrap_or_else(|| PathBuf::from("."));
 
-<<<<<<< HEAD
-    if let Some(val) = cli_args.value_of("eth1-endpoint") {
-        builder.set_eth1_endpoint(val)
-    }
-
-    if let Some(val) = cli_args.value_of("deposit-contract") {
-        builder.set_deposit_contract(
-            val.parse::<Address>()
-                .map_err(|e| format!("Unable to parse deposit-contract address: {:?}", e))?,
-        )
-    }
-
-    if let Some(val) = cli_args.value_of("deposit-contract-deploy") {
-        builder.set_deposit_contract_deploy_block(
-            val.parse::<u64>()
-                .map_err(|e| format!("Unable to parse deposit-contract-deploy: {:?}", e))?,
-        )
-    }
-
-    if let Some(val) = cli_args.value_of("eth1-follow") {
-        builder.set_eth1_follow(
-            val.parse::<u64>()
-                .map_err(|e| format!("Unable to parse follow distance: {:?}", e))?,
-        )
-=======
     // Load the client config, if it exists .
     let path = client_config.data_dir.join(CLIENT_CONFIG_FILENAME);
     if path.exists() {
@@ -252,7 +216,6 @@
     // Defines the URL to reach the eth1 node.
     if let Some(val) = cli_args.value_of("eth1-endpoint") {
         client_config.eth1.endpoint = val.to_string();
->>>>>>> 95cc5dd2
     }
 
     match cli_args.subcommand() {
@@ -263,11 +226,7 @@
         _ => {
             // If no primary subcommand was given, start the beacon chain from an existing
             // database.
-<<<<<<< HEAD
-            builder.set_genesis(ClientGenesis::Resume);
-=======
             client_config.genesis = ClientGenesis::Resume;
->>>>>>> 95cc5dd2
 
             // Whilst there is no large testnet or mainnet force the user to specify how they want
             // to start a new chain (e.g., from a genesis YAML file, another node, etc).
@@ -405,13 +364,6 @@
         epoch: Epoch::new(0),
     };
 
-<<<<<<< HEAD
-    if cli_args.is_present("goerli") {
-        builder.set_goerli_params()
-    }
-
-    builder.build(cli_args)
-=======
     client_config.eth1.deposit_contract_address =
         format!("{:?}", eth2_testnet_config.deposit_contract_address()?);
     client_config.eth1.deposit_contract_deploy_block =
@@ -476,7 +428,6 @@
     write_to_file!(ETH2_CONFIG_FILENAME, eth2_config);
 
     Ok(())
->>>>>>> 95cc5dd2
 }
 
 /// Process the `testnet` CLI subcommand arguments, updating the `builder`.
@@ -524,26 +475,6 @@
 
     // Start matching on the second subcommand (e.g., `testnet bootstrap ...`).
     match cli_args.subcommand() {
-<<<<<<< HEAD
-        ("bootstrap", Some(cli_args)) => {
-            let server = cli_args
-                .value_of("server")
-                .ok_or_else(|| "No bootstrap server specified")?;
-            let port: Option<u16> = cli_args
-                .value_of("libp2p-port")
-                .and_then(|s| s.parse::<u16>().ok());
-
-            builder.import_bootstrap_libp2p_address(server, port)?;
-            builder.import_bootstrap_enr_address(server)?;
-            builder.import_bootstrap_eth2_config(server)?;
-
-            builder.set_genesis(ClientGenesis::RemoteNode {
-                server: server.to_string(),
-                port,
-            })
-        }
-=======
->>>>>>> 95cc5dd2
         ("recent", Some(cli_args)) => {
             let validator_count = cli_args
                 .value_of("validator_count")
@@ -557,19 +488,12 @@
                 .parse::<u64>()
                 .map_err(|e| format!("Unable to parse minutes: {:?}", e))?;
 
-<<<<<<< HEAD
-            builder.set_genesis(ClientGenesis::Interop {
-                validator_count,
-                genesis_time: recent_genesis_time(minutes),
-            })
-=======
             client_config.dummy_eth1_backend = true;
 
             client_config.genesis = ClientGenesis::Interop {
                 validator_count,
                 genesis_time: recent_genesis_time(minutes),
             };
->>>>>>> 95cc5dd2
         }
         ("quick", Some(cli_args)) => {
             let validator_count = cli_args
@@ -584,13 +508,9 @@
                 .parse::<u64>()
                 .map_err(|e| format!("Unable to parse genesis time: {:?}", e))?;
 
-<<<<<<< HEAD
-            builder.set_genesis(ClientGenesis::Interop {
-=======
             client_config.dummy_eth1_backend = true;
 
             client_config.genesis = ClientGenesis::Interop {
->>>>>>> 95cc5dd2
                 validator_count,
                 genesis_time,
             };
@@ -611,9 +531,6 @@
                 other => return Err(format!("Unknown genesis file format: {}", other)),
             };
 
-<<<<<<< HEAD
-            builder.set_genesis(start_method)
-=======
             client_config.genesis = start_method;
         }
         ("prysm", Some(_)) => {
@@ -637,7 +554,6 @@
             client_config.dummy_eth1_backend = false;
 
             client_config.genesis = ClientGenesis::DepositContract;
->>>>>>> 95cc5dd2
         }
         (cmd, Some(_)) => {
             return Err(format!(
@@ -653,387 +569,6 @@
     Ok(())
 }
 
-<<<<<<< HEAD
-/// Allows for building a set of configurations based upon `clap` arguments.
-struct ConfigBuilder {
-    log: Logger,
-    eth2_config: Eth2Config,
-    client_config: ClientConfig,
-}
-
-impl ConfigBuilder {
-    /// Create a new builder with default settings.
-    pub fn new(cli_args: &ArgMatches, log: Logger) -> Result<Self> {
-        // Read the `--datadir` flag.
-        //
-        // If it's not present, try and find the home directory (`~`) and push the default data
-        // directory onto it.
-        let data_dir: PathBuf = cli_args
-            .value_of("datadir")
-            .map(PathBuf::from)
-            .or_else(|| {
-                dirs::home_dir().map(|mut home| {
-                    home.push(DEFAULT_DATA_DIR);
-                    home
-                })
-            })
-            .ok_or_else(|| "Unable to find a home directory for the datadir".to_string())?;
-
-        let mut client_config = ClientConfig::default();
-        client_config.data_dir = data_dir;
-
-        Ok(Self {
-            log,
-            eth2_config: Eth2Config::minimal(),
-            client_config,
-        })
-    }
-
-    /// Clears any configuration files that would interfere with writing new configs.
-    ///
-    /// Moves the following files in `data_dir` into a backup directory:
-    ///
-    /// - Client config
-    /// - Eth2 config
-    /// - The entire database directory
-    pub fn clean_datadir(&mut self) -> Result<()> {
-        let backup_dir = {
-            let mut s = String::from("backup_");
-            s.push_str(&random_string(6));
-            self.client_config.data_dir.join(s)
-        };
-
-        fs::create_dir_all(&backup_dir)
-            .map_err(|e| format!("Unable to create config backup dir: {:?}", e))?;
-
-        let move_to_backup_dir = |path: &Path| -> Result<()> {
-            let file_name = path
-                .file_name()
-                .ok_or_else(|| "Invalid path found during datadir clean (no filename).")?;
-
-            let mut new = path.to_path_buf();
-            new.pop();
-            new.push(backup_dir.clone());
-            new.push(file_name);
-
-            let _ = fs::rename(path, new);
-
-            Ok(())
-        };
-
-        move_to_backup_dir(&self.client_config.data_dir.join(CLIENT_CONFIG_FILENAME))?;
-        move_to_backup_dir(&self.client_config.data_dir.join(ETH2_CONFIG_FILENAME))?;
-
-        if let Some(db_path) = self.client_config.db_path() {
-            move_to_backup_dir(&db_path)?;
-        }
-
-        Ok(())
-    }
-
-    pub fn set_eth1_endpoint(&mut self, endpoint: &str) {
-        self.client_config.eth1.endpoint = endpoint.to_string();
-    }
-
-    pub fn set_deposit_contract(&mut self, deposit_contract: Address) {
-        self.client_config.eth1.deposit_contract_address = format!("{:?}", deposit_contract);
-    }
-
-    pub fn set_deposit_contract_deploy_block(&mut self, eth1_block_number: u64) {
-        self.client_config.eth1.deposit_contract_deploy_block = eth1_block_number;
-    }
-
-    pub fn set_eth1_follow(&mut self, distance: u64) {
-        self.client_config.eth1.follow_distance = distance;
-    }
-
-    pub fn set_genesis(&mut self, method: ClientGenesis) {
-        self.client_config.genesis = method;
-    }
-
-    pub fn set_goerli_params(&mut self) {
-        let mut spec = &mut self.eth2_config.spec;
-
-        spec.min_deposit_amount = 100;
-        spec.max_effective_balance = 3_200_000_000;
-        spec.ejection_balance = 1_600_000_000;
-        spec.effective_balance_increment = 100_000_000;
-        spec.min_genesis_time = 0;
-        spec.genesis_fork = Fork {
-            previous_version: [0; 4],
-            current_version: [0, 0, 0, 2],
-            epoch: Epoch::new(0),
-        };
-        // TODO: GENESIS_FORK_VERSION
-
-        self.client_config.eth1.follow_distance = 16;
-    }
-
-    /// Import the libp2p address for `server` into the list of libp2p nodes to connect with.
-    ///
-    /// If `port` is `Some`, it is used as the port for the `Multiaddr`. If `port` is `None`,
-    /// attempts to connect to the `server` via HTTP and retrieve it's libp2p listen port.
-    pub fn import_bootstrap_libp2p_address(
-        &mut self,
-        server: &str,
-        port: Option<u16>,
-    ) -> Result<()> {
-        let bootstrapper = Bootstrapper::connect(server.to_string(), &self.log)?;
-
-        if let Some(server_multiaddr) = bootstrapper.best_effort_multiaddr(port) {
-            info!(
-                self.log,
-                "Estimated bootstrapper libp2p address";
-                "multiaddr" => format!("{:?}", server_multiaddr)
-            );
-
-            self.client_config
-                .network
-                .libp2p_nodes
-                .push(server_multiaddr);
-        } else {
-            warn!(
-                self.log,
-                "Unable to estimate a bootstrapper libp2p address, this node may not find any peers."
-            );
-        };
-
-        Ok(())
-    }
-
-    /// Import the enr address for `server` into the list of initial enrs (boot nodes).
-    pub fn import_bootstrap_enr_address(&mut self, server: &str) -> Result<()> {
-        let bootstrapper = Bootstrapper::connect(server.to_string(), &self.log)?;
-
-        if let Ok(enr) = bootstrapper.enr() {
-            info!(
-                self.log,
-                "Loaded bootstrapper libp2p address";
-                "enr" => format!("{:?}", enr)
-            );
-
-            self.client_config.network.boot_nodes.push(enr);
-        } else {
-            warn!(
-                self.log,
-                "Unable to estimate a bootstrapper enr address, this node may not find any peers."
-            );
-        };
-
-        Ok(())
-    }
-
-    /// Set the config data_dir to be an random directory.
-    ///
-    /// Useful for easily spinning up ephemeral testnets.
-    pub fn set_random_datadir(&mut self) -> Result<()> {
-        self.client_config
-            .data_dir
-            .push(format!("random_{}", random_string(6)));
-        self.client_config.network.network_dir = self.client_config.data_dir.join("network");
-
-        Ok(())
-    }
-
-    /// Imports an `Eth2Config` from `server`, returning an error if this fails.
-    pub fn import_bootstrap_eth2_config(&mut self, server: &str) -> Result<()> {
-        let bootstrapper = Bootstrapper::connect(server.to_string(), &self.log)?;
-
-        self.update_eth2_config(bootstrapper.eth2_config()?);
-
-        Ok(())
-    }
-
-    fn update_eth2_config(&mut self, eth2_config: Eth2Config) {
-        self.eth2_config = eth2_config;
-    }
-
-    fn set_slot_time(&mut self, milliseconds_per_slot: u64) {
-        self.eth2_config.spec.milliseconds_per_slot = milliseconds_per_slot;
-    }
-
-    /// Reads the subcommand and tries to update `self.eth2_config` based up on the `--spec` flag.
-    ///
-    /// Returns an error if the `--spec` flag is not present in the given `cli_args`.
-    pub fn update_spec_from_subcommand(&mut self, cli_args: &ArgMatches) -> Result<()> {
-        // Re-initialise the `Eth2Config`.
-        //
-        // If a CLI parameter is set, overwrite any config file present.
-        // If a parameter is not set, use either the config file present or default to minimal.
-        let eth2_config = match cli_args.value_of("spec") {
-            Some("mainnet") => Eth2Config::mainnet(),
-            Some("minimal") => Eth2Config::minimal(),
-            Some("interop") => Eth2Config::interop(),
-            _ => return Err("Unable to determine specification type.".into()),
-        };
-
-        self.client_config.spec_constants = cli_args
-            .value_of("spec")
-            .expect("Guarded by prior match statement")
-            .to_string();
-        self.eth2_config = eth2_config;
-
-        Ok(())
-    }
-
-    /// Writes the configs in `self` to `self.data_dir`.
-    ///
-    /// Returns an error if `self.data_dir` already exists.
-    pub fn write_configs_to_new_datadir(&mut self) -> Result<()> {
-        let db_exists = self
-            .client_config
-            .db_path()
-            .map(|d| d.exists())
-            .unwrap_or_else(|| false);
-
-        // Do not permit creating a new config when the datadir exists.
-        if db_exists {
-            return Err("Database already exists. See `-f` or `-r` in `testnet --help`".into());
-        }
-
-        // Create `datadir` and any non-existing parent directories.
-        fs::create_dir_all(&self.client_config.data_dir).map_err(|e| {
-            crit!(self.log, "Failed to initialize data dir"; "error" => format!("{}", e));
-            format!("{}", e)
-        })?;
-
-        let client_config_file = self.client_config.data_dir.join(CLIENT_CONFIG_FILENAME);
-        if client_config_file.exists() {
-            return Err(format!(
-                "Datadir is not clean, {} exists. See `-f` in `testnet --help`.",
-                CLIENT_CONFIG_FILENAME
-            ));
-        } else {
-            // Write the onfig to a TOML file in the datadir.
-            write_to_file(
-                self.client_config.data_dir.join(CLIENT_CONFIG_FILENAME),
-                &self.client_config,
-            )
-            .map_err(|e| format!("Unable to write {} file: {:?}", CLIENT_CONFIG_FILENAME, e))?;
-        }
-
-        let eth2_config_file = self.client_config.data_dir.join(ETH2_CONFIG_FILENAME);
-        if eth2_config_file.exists() {
-            return Err(format!(
-                "Datadir is not clean, {} exists. See `-f` in `testnet --help`.",
-                ETH2_CONFIG_FILENAME
-            ));
-        } else {
-            // Write the config to a TOML file in the datadir.
-            write_to_file(
-                self.client_config.data_dir.join(ETH2_CONFIG_FILENAME),
-                &self.eth2_config,
-            )
-            .map_err(|e| format!("Unable to write {} file: {:?}", ETH2_CONFIG_FILENAME, e))?;
-        }
-
-        Ok(())
-    }
-
-    /// Attempts to load the client and eth2 configs from `self.data_dir`.
-    ///
-    /// Returns an error if any files are not found or are invalid.
-    pub fn load_from_datadir(&mut self) -> Result<()> {
-        // Check to ensure the datadir exists.
-        //
-        // For now we return an error. In the future we may decide to boot a default (e.g.,
-        // public testnet or mainnet).
-        if !self.client_config.data_dir.exists() {
-            return Err(
-                "No datadir found. Either create a new testnet or specify a different `--datadir`."
-                    .into(),
-            );
-        }
-
-        // If there is a path to a databse in the config, ensure it exists.
-        if !self
-            .client_config
-            .db_path()
-            .map(|path| path.exists())
-            .unwrap_or_else(|| true)
-        {
-            return Err(
-                "No database found in datadir. Use 'testnet -f' to overwrite the existing \
-                 datadir, or specify a different `--datadir`."
-                    .into(),
-            );
-        }
-
-        self.load_eth2_config(self.client_config.data_dir.join(ETH2_CONFIG_FILENAME))?;
-        self.load_client_config(self.client_config.data_dir.join(CLIENT_CONFIG_FILENAME))?;
-
-        Ok(())
-    }
-
-    /// Attempts to load the client config from `path`.
-    ///
-    /// Returns an error if any files are not found or are invalid.
-    pub fn load_client_config(&mut self, path: PathBuf) -> Result<()> {
-        self.client_config = read_from_file::<ClientConfig>(path.clone())
-            .map_err(|e| format!("Unable to parse {:?} file: {:?}", path, e))?
-            .ok_or_else(|| format!("{:?} file does not exist", path))?;
-
-        Ok(())
-    }
-
-    /// Attempts to load the eth2 config from `path`.
-    ///
-    /// Returns an error if any files are not found or are invalid.
-    pub fn load_eth2_config(&mut self, path: PathBuf) -> Result<()> {
-        self.eth2_config = read_from_file::<Eth2Config>(path.clone())
-            .map_err(|e| format!("Unable to parse {:?} file: {:?}", path, e))?
-            .ok_or_else(|| format!("{:?} file does not exist", path))?;
-
-        Ok(())
-    }
-
-    /// Sets all listening addresses to the given `addr`.
-    pub fn set_listen_addresses(&mut self, addr: String) -> Result<()> {
-        let addr = addr
-            .parse::<Ipv4Addr>()
-            .map_err(|e| format!("Unable to parse default listen address: {:?}", e))?;
-
-        self.client_config.network.listen_address = addr.into();
-        self.client_config.rpc.listen_address = addr;
-        self.client_config.rest_api.listen_address = addr;
-
-        Ok(())
-    }
-
-    /// Consumes self, returning the configs.
-    ///
-    /// The supplied `cli_args` should be the base-level `clap` cli_args (i.e., not a subcommand
-    /// cli_args).
-    pub fn build(mut self, cli_args: &ArgMatches) -> Result<Config> {
-        self.eth2_config.apply_cli_args(cli_args)?;
-        self.client_config.apply_cli_args(cli_args, &mut self.log)?;
-
-        if let Some(bump) = cli_args.value_of("port-bump") {
-            let bump = bump
-                .parse::<u16>()
-                .map_err(|e| format!("Unable to parse port bump: {}", e))?;
-
-            self.client_config.network.libp2p_port += bump;
-            self.client_config.network.discovery_port += bump;
-            self.client_config.rpc.port += bump;
-            self.client_config.rest_api.port += bump;
-            self.client_config.websocket_server.port += bump;
-        }
-
-        if self.eth2_config.spec_constants != self.client_config.spec_constants {
-            crit!(self.log, "Specification constants do not match.";
-                  "client_config" => self.client_config.spec_constants.to_string(),
-                  "eth2_config" => self.eth2_config.spec_constants.to_string()
-            );
-            return Err("Specification constant mismatch".into());
-        }
-
-        Ok((self.client_config, self.eth2_config, self.log))
-    }
-}
-
-=======
->>>>>>> 95cc5dd2
 fn random_string(len: usize) -> String {
     rand::thread_rng()
         .sample_iter(&Alphanumeric)
