use crate::{ApiError, ApiResult};
use beacon_chain::{BeaconChain, BeaconChainTypes};
use bls::PublicKeyBytes;
use eth2_libp2p::GossipTopic;
use eth2_libp2p::PubsubMessage;
use hex;
use http::header;
use hyper::{Body, Request};
use network::NetworkMessage;
use parking_lot::RwLock;
use ssz::{Decode, Encode};
use std::sync::Arc;
use store::{iter::AncestorIter, Store};
use tokio::sync::mpsc;
use types::{
    Attestation, BeaconState, CommitteeIndex, Epoch, EthSpec, Hash256, RelativeEpoch, Signature,
    SignedBeaconBlock, Slot,
};

/// Parse a slot.
///
/// E.g., `"1234"`
pub fn parse_slot(string: &str) -> Result<Slot, ApiError> {
    string
        .parse::<u64>()
        .map(Slot::from)
        .map_err(|e| ApiError::BadRequest(format!("Unable to parse slot: {:?}", e)))
}

/// Parse an epoch.
///
/// E.g., `"13"`
pub fn parse_epoch(string: &str) -> Result<Epoch, ApiError> {
    string
        .parse::<u64>()
        .map(Epoch::from)
        .map_err(|e| ApiError::BadRequest(format!("Unable to parse epoch: {:?}", e)))
}

/// Parse a CommitteeIndex.
///
/// E.g., `"18"`
pub fn parse_committee_index(string: &str) -> Result<CommitteeIndex, ApiError> {
    string
        .parse::<CommitteeIndex>()
        .map_err(|e| ApiError::BadRequest(format!("Unable to parse committee index: {:?}", e)))
}

/// Checks the provided request to ensure that the `content-type` header.
///
/// The content-type header should either be omitted, in which case JSON is assumed, or it should
/// explicity specify `application/json`. If anything else is provided, an error is returned.
pub fn check_content_type_for_json(req: &Request<Body>) -> Result<(), ApiError> {
    match req.headers().get(header::CONTENT_TYPE) {
        Some(h) if h == "application/json" => Ok(()),
        Some(h) => Err(ApiError::BadRequest(format!(
            "The provided content-type {:?} is not available, this endpoint only supports json.",
            h
        ))),
        _ => Ok(()),
    }
}

/// Parse a signature from a `0x` preixed string.
pub fn parse_signature(string: &str) -> Result<Signature, ApiError> {
    const PREFIX: &str = "0x";

    if string.starts_with(PREFIX) {
        let trimmed = string.trim_start_matches(PREFIX);
        let bytes = hex::decode(trimmed)
            .map_err(|e| ApiError::BadRequest(format!("Unable to parse signature hex: {:?}", e)))?;
        Signature::from_ssz_bytes(&bytes)
            .map_err(|e| ApiError::BadRequest(format!("Unable to parse signature bytes: {:?}", e)))
    } else {
        Err(ApiError::BadRequest(
            "Signature must have a 0x prefix".to_string(),
        ))
    }
}

/// Parse a root from a `0x` preixed string.
///
/// E.g., `"0x0000000000000000000000000000000000000000000000000000000000000000"`
pub fn parse_root(string: &str) -> Result<Hash256, ApiError> {
    const PREFIX: &str = "0x";

    if string.starts_with(PREFIX) {
        let trimmed = string.trim_start_matches(PREFIX);
        trimmed
            .parse()
            .map_err(|e| ApiError::BadRequest(format!("Unable to parse root: {:?}", e)))
    } else {
        Err(ApiError::BadRequest(
            "Root must have a 0x prefix".to_string(),
        ))
    }
}

/// Parse a PublicKey from a `0x` prefixed hex string
pub fn parse_pubkey_bytes(string: &str) -> Result<PublicKeyBytes, ApiError> {
    const PREFIX: &str = "0x";
    if string.starts_with(PREFIX) {
        let pubkey_bytes = hex::decode(string.trim_start_matches(PREFIX))
            .map_err(|e| ApiError::BadRequest(format!("Invalid hex string: {:?}", e)))?;
        let pubkey = PublicKeyBytes::from_bytes(pubkey_bytes.as_slice()).map_err(|e| {
            ApiError::BadRequest(format!("Unable to deserialize public key: {:?}.", e))
        })?;
        Ok(pubkey)
    } else {
        Err(ApiError::BadRequest(
            "Public key must have a 0x prefix".to_string(),
        ))
    }
}

/// Returns the root of the `SignedBeaconBlock` in the canonical chain of `beacon_chain` at the given
/// `slot`, if possible.
///
/// May return a root for a previous slot, in the case of skip slots.
pub fn block_root_at_slot<T: BeaconChainTypes>(
    beacon_chain: &BeaconChain<T>,
    target: Slot,
) -> Result<Option<Hash256>, ApiError> {
    Ok(beacon_chain
        .rev_iter_block_roots()?
        .take_while(|(_root, slot)| *slot >= target)
        .find(|(_root, slot)| *slot == target)
        .map(|(root, _slot)| root))
}

/// Returns a `BeaconState` and it's root in the canonical chain of `beacon_chain` at the given
/// `slot`, if possible.
///
/// Will not return a state if the request slot is in the future. Will return states higher than
/// the current head by skipping slots.
pub fn state_at_slot<T: BeaconChainTypes>(
    beacon_chain: &BeaconChain<T>,
    slot: Slot,
) -> Result<(Hash256, BeaconState<T::EthSpec>), ApiError> {
    let head = beacon_chain.head()?;

<<<<<<< HEAD
        // I'm not sure if this `.clone()` will be optimized out. If not, it seems unnecessary.
        Ok((
            beacon_chain.head()?.beacon_state_root,
            beacon_chain.head()?.beacon_state,
        ))
=======
    if head.beacon_state.slot == slot {
        Ok((head.beacon_state_root, head.beacon_state))
>>>>>>> 371e5adc
    } else {
        let root = state_root_at_slot(beacon_chain, slot)?;

        let state: BeaconState<T::EthSpec> = beacon_chain
            .store
            .get_state(&root, Some(slot))?
            .ok_or_else(|| ApiError::NotFound(format!("Unable to find state at root {}", root)))?;

        Ok((root, state))
    }
}

/// Returns the root of the `BeaconState` in the canonical chain of `beacon_chain` at the given
/// `slot`, if possible.
///
/// Will not return a state root if the request slot is in the future. Will return state roots
/// higher than the current head by skipping slots.
pub fn state_root_at_slot<T: BeaconChainTypes>(
    beacon_chain: &BeaconChain<T>,
    slot: Slot,
) -> Result<Hash256, ApiError> {
    let head_state = &beacon_chain.head()?.beacon_state;
    let current_slot = beacon_chain
        .slot()
        .map_err(|_| ApiError::ServerError("Unable to read slot clock".to_string()))?;

    // There are four scenarios when obtaining a state for a given slot:
    //
    // 1. The request slot is in the future.
    // 2. The request slot is the same as the best block (head) slot.
    // 3. The request slot is prior to the head slot.
    // 4. The request slot is later than the head slot.
    if current_slot < slot {
        // 1. The request slot is in the future. Reject the request.
        //
        // We could actually speculate about future state roots by skipping slots, however that's
        // likely to cause confusion for API users.
        Err(ApiError::BadRequest(format!(
            "Requested slot {} is past the current slot {}",
            slot, current_slot
        )))
    } else if head_state.slot == slot {
        // 2. The request slot is the same as the best block (head) slot.
        //
        // The head state root is stored in memory, return a reference.
        Ok(beacon_chain.head()?.beacon_state_root)
    } else if head_state.slot > slot {
        // 3. The request slot is prior to the head slot.
        //
        // Iterate through the state roots on the head state to find the root for that
        // slot. Once the root is found, load it from the database.
        Ok(head_state
            .try_iter_ancestor_roots(beacon_chain.store.clone())
            .ok_or_else(|| ApiError::ServerError("Failed to create roots iterator".to_string()))?
            .find(|(_root, s)| *s == slot)
            .map(|(root, _slot)| root)
            .ok_or_else(|| ApiError::NotFound(format!("Unable to find state at slot {}", slot)))?)
    } else {
        // 4. The request slot is later than the head slot.
        //
        // Use `per_slot_processing` to advance the head state to the present slot,
        // assuming that all slots do not contain a block (i.e., they are skipped slots).
        let mut state = beacon_chain.head()?.beacon_state;
        let spec = &T::EthSpec::default_spec();

        for _ in state.slot.as_u64()..slot.as_u64() {
            // Ensure the next epoch state caches are built in case of an epoch transition.
            state.build_committee_cache(RelativeEpoch::Next, spec)?;

            state_processing::per_slot_processing(&mut state, None, spec)?;
        }

        // Note: this is an expensive operation. Once the tree hash cache is implement it may be
        // used here.
        Ok(state.canonical_root())
    }
}

pub fn implementation_pending_response(_req: Request<Body>) -> ApiResult {
    Err(ApiError::NotImplemented(
        "API endpoint has not yet been implemented, but is planned to be soon.".to_owned(),
    ))
}

pub fn publish_beacon_block_to_network<T: BeaconChainTypes + 'static>(
    chan: Arc<RwLock<mpsc::UnboundedSender<NetworkMessage>>>,
    block: SignedBeaconBlock<T::EthSpec>,
) -> Result<(), ApiError> {
    // create the network topic to send on
    let topic = GossipTopic::BeaconBlock;
    let message = PubsubMessage::Block(block.as_ssz_bytes());

    // Publish the block to the p2p network via gossipsub.
    if let Err(e) = chan.write().try_send(NetworkMessage::Publish {
        topics: vec![topic.into()],
        message,
    }) {
        return Err(ApiError::ServerError(format!(
            "Unable to send new block to network: {:?}",
            e
        )));
    }

    Ok(())
}

pub fn publish_attestation_to_network<T: BeaconChainTypes + 'static>(
    chan: Arc<RwLock<mpsc::UnboundedSender<NetworkMessage>>>,
    attestation: Attestation<T::EthSpec>,
) -> Result<(), ApiError> {
    // create the network topic to send on
    let topic = GossipTopic::BeaconAttestation;
    let message = PubsubMessage::Attestation(attestation.as_ssz_bytes());

    // Publish the attestation to the p2p network via gossipsub.
    if let Err(e) = chan.write().try_send(NetworkMessage::Publish {
        topics: vec![topic.into()],
        message,
    }) {
        return Err(ApiError::ServerError(format!(
            "Unable to send new attestation to network: {:?}",
            e
        )));
    }

    Ok(())
}

#[cfg(test)]
mod test {
    use super::*;

    #[test]
    fn parse_root_works() {
        assert_eq!(
            parse_root("0x0000000000000000000000000000000000000000000000000000000000000000"),
            Ok(Hash256::zero())
        );
        assert_eq!(
            parse_root("0x000000000000000000000000000000000000000000000000000000000000002a"),
            Ok(Hash256::from_low_u64_be(42))
        );
        assert!(
            parse_root("0000000000000000000000000000000000000000000000000000000000000042").is_err()
        );
        assert!(parse_root("0x").is_err());
        assert!(parse_root("0x00").is_err());
    }

    #[test]
    fn parse_slot_works() {
        assert_eq!(parse_slot("0"), Ok(Slot::new(0)));
        assert_eq!(parse_slot("42"), Ok(Slot::new(42)));
        assert_eq!(parse_slot("10000000"), Ok(Slot::new(10_000_000)));
        assert!(parse_slot("cats").is_err());
    }
}<|MERGE_RESOLUTION|>--- conflicted
+++ resolved
@@ -139,16 +139,8 @@
 ) -> Result<(Hash256, BeaconState<T::EthSpec>), ApiError> {
     let head = beacon_chain.head()?;
 
-<<<<<<< HEAD
-        // I'm not sure if this `.clone()` will be optimized out. If not, it seems unnecessary.
-        Ok((
-            beacon_chain.head()?.beacon_state_root,
-            beacon_chain.head()?.beacon_state,
-        ))
-=======
     if head.beacon_state.slot == slot {
         Ok((head.beacon_state_root, head.beacon_state))
->>>>>>> 371e5adc
     } else {
         let root = state_root_at_slot(beacon_chain, slot)?;
 
