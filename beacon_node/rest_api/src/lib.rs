#[macro_use]
mod macros;
#[macro_use]
extern crate lazy_static;
extern crate network as client_network;

mod advanced;
mod beacon;
pub mod config;
mod consensus;
mod error;
mod helpers;
mod metrics;
mod network;
mod node;
mod response_builder;
mod router;
mod spec;
mod url_query;
mod validator;

use beacon_chain::{BeaconChain, BeaconChainTypes};
use client_network::NetworkMessage;
pub use config::ApiEncodingFormat;
use error::{ApiError, ApiResult};
use eth2_config::Eth2Config;
use eth2_libp2p::NetworkGlobals;
use hyper::rt::Future;
use hyper::server::conn::AddrStream;
use hyper::service::{make_service_fn, service_fn};
use hyper::{Body, Request, Response, Server};
use slog::{info, warn};
use std::net::SocketAddr;
use std::ops::Deref;
use std::path::PathBuf;
use std::sync::Arc;
use tokio::runtime::TaskExecutor;
use tokio::sync::{mpsc, oneshot};
use url_query::UrlQuery;

pub use crate::helpers::parse_pubkey_bytes;
pub use config::Config;

pub type BoxFut = Box<dyn Future<Item = Response<Body>, Error = ApiError> + Send>;
pub type NetworkChannel<T> = mpsc::UnboundedSender<NetworkMessage<T>>;

pub struct NetworkInfo<T: BeaconChainTypes> {
<<<<<<< HEAD
    pub network_service: Arc<NetworkService<T>>,
=======
    pub network_globals: Arc<NetworkGlobals<T::EthSpec>>,
>>>>>>> d8225990
    pub network_chan: NetworkChannel<T::EthSpec>,
}

// Allowing more than 7 arguments.
#[allow(clippy::too_many_arguments)]
pub fn start_server<T: BeaconChainTypes>(
    config: &Config,
    executor: &TaskExecutor,
    beacon_chain: Arc<BeaconChain<T>>,
    network_info: NetworkInfo<T>,
    db_path: PathBuf,
    freezer_db_path: PathBuf,
    eth2_config: Eth2Config,
    log: slog::Logger,
) -> Result<(oneshot::Sender<()>, SocketAddr), hyper::Error> {
    let inner_log = log.clone();
    let eth2_config = Arc::new(eth2_config);

    // Define the function that will build the request handler.
    let make_service = make_service_fn(move |_socket: &AddrStream| {
        let beacon_chain = beacon_chain.clone();
        let log = inner_log.clone();
        let eth2_config = eth2_config.clone();
<<<<<<< HEAD
        let network_service = network_info.network_service.clone();
=======
        let network_globals = network_info.network_globals.clone();
>>>>>>> d8225990
        let network_channel = network_info.network_chan.clone();
        let db_path = db_path.clone();
        let freezer_db_path = freezer_db_path.clone();

        service_fn(move |req: Request<Body>| {
            router::route(
                req,
                beacon_chain.clone(),
                network_globals.clone(),
                network_channel.clone(),
                eth2_config.clone(),
                log.clone(),
                db_path.clone(),
                freezer_db_path.clone(),
            )
        })
    });

    let bind_addr = (config.listen_address, config.port).into();
    let server = Server::bind(&bind_addr).serve(make_service);

    // Determine the address the server is actually listening on.
    //
    // This may be different to `bind_addr` if bind port was 0 (this allows the OS to choose a free
    // port).
    let actual_listen_addr = server.local_addr();

    // Build a channel to kill the HTTP server.
    let (exit_signal, exit) = oneshot::channel();
    let inner_log = log.clone();
    let server_exit = exit.and_then(move |_| {
        info!(inner_log, "HTTP service shutdown");
        Ok(())
    });
    // Configure the `hyper` server to gracefully shutdown when the shutdown channel is triggered.
    let inner_log = log.clone();
    let server_future = server
        .with_graceful_shutdown(server_exit)
        .map_err(move |e| {
            warn!(
            inner_log,
            "HTTP server failed to start, Unable to bind"; "address" => format!("{:?}", e)
            )
        });

    info!(
        log,
        "HTTP API started";
        "address" => format!("{}", actual_listen_addr.ip()),
        "port" => actual_listen_addr.port(),
    );

    executor.spawn(server_future);

    Ok((exit_signal, actual_listen_addr))
}

#[derive(Clone)]
pub struct DBPath(PathBuf);

impl Deref for DBPath {
    type Target = PathBuf;

    fn deref(&self) -> &Self::Target {
        &self.0
    }
}<|MERGE_RESOLUTION|>--- conflicted
+++ resolved
@@ -45,11 +45,7 @@
 pub type NetworkChannel<T> = mpsc::UnboundedSender<NetworkMessage<T>>;
 
 pub struct NetworkInfo<T: BeaconChainTypes> {
-<<<<<<< HEAD
-    pub network_service: Arc<NetworkService<T>>,
-=======
     pub network_globals: Arc<NetworkGlobals<T::EthSpec>>,
->>>>>>> d8225990
     pub network_chan: NetworkChannel<T::EthSpec>,
 }
 
@@ -73,11 +69,7 @@
         let beacon_chain = beacon_chain.clone();
         let log = inner_log.clone();
         let eth2_config = eth2_config.clone();
-<<<<<<< HEAD
-        let network_service = network_info.network_service.clone();
-=======
         let network_globals = network_info.network_globals.clone();
->>>>>>> d8225990
         let network_channel = network_info.network_chan.clone();
         let db_path = db_path.clone();
         let freezer_db_path = freezer_db_path.clone();
