--- conflicted
+++ resolved
@@ -116,24 +116,11 @@
 
                 let initial_block_number = get_block_number(&web3).await;
 
-<<<<<<< HEAD
-                let service = Service::new(
-                    Config {
-                        endpoints: Eth1Endpoint::NoAuth(vec![SensitiveUrl::parse(
-                            eth1.endpoint().as_str(),
-                        )
-                        .unwrap()]),
-                        deposit_contract_address: deposit_contract.address(),
-                        lowest_cached_block_number: initial_block_number,
-                        follow_distance,
-                        ..Config::default()
-                    },
-                    log.clone(),
-                    MainnetEthSpec::default_spec(),
-                );
-=======
                 let config = Config {
-                    endpoints: vec![SensitiveUrl::parse(eth1.endpoint().as_str()).unwrap()],
+                    endpoints: Eth1Endpoint::NoAuth(vec![SensitiveUrl::parse(
+                        eth1.endpoint().as_str(),
+                    )
+                    .unwrap()]),
                     deposit_contract_address: deposit_contract.address(),
                     lowest_cached_block_number: initial_block_number,
                     follow_distance,
@@ -142,7 +129,6 @@
                 let cache_follow_distance = config.cache_follow_distance();
 
                 let service = Service::new(config, log.clone(), MainnetEthSpec::default_spec());
->>>>>>> cfd26d25
 
                 // Create some blocks and then consume them, performing the test `rounds` times.
                 for round in 0..2 {
