--- conflicted
+++ resolved
@@ -4,11 +4,7 @@
 use std::fmt;
 use std::str::FromStr;
 use std::sync::Arc;
-<<<<<<< HEAD
-use types::{BlobSidecar, Hash256, SignedBeaconBlock, SignedBlindedBeaconBlock, Slot};
-=======
 use types::{BlobSidecarList, Hash256, SignedBeaconBlock, SignedBlindedBeaconBlock, Slot};
->>>>>>> d1e653cf
 
 /// Wraps `eth2::types::BlockId` and provides a simple way to obtain a block or root for a given
 /// `BlockId`.
@@ -220,23 +216,10 @@
     pub async fn blob_sidecar_list<T: BeaconChainTypes>(
         &self,
         chain: &BeaconChain<T>,
-<<<<<<< HEAD
-    ) -> Result<Arc<BlobSidecar<T::EthSpec>>, warp::Rejection> {
-        let root = self.root(chain)?.0;
-        let Some(_data_availability_boundary) = chain.data_availability_boundary() else {
-            return Err(warp_utils::reject::custom_not_found("Eip4844 fork disabled".into()));
-        };
-        match chain.get_blobs(&root) {
-            Ok(Some(_blob)) => todo!(), // Jimmy's PR will fix this,
-=======
     ) -> Result<BlobSidecarList<T::EthSpec>, warp::Rejection> {
         let root = self.root(chain)?.0;
-        let Some(data_availability_boundary) = chain.data_availability_boundary() else {
-            return Err(warp_utils::reject::custom_not_found("Deneb fork disabled".into()));
-        };
-        match chain.get_blobs(&root, data_availability_boundary) {
+        match chain.get_blobs(&root) {
             Ok(Some(blob_sidecar_list)) => Ok(blob_sidecar_list),
->>>>>>> d1e653cf
             Ok(None) => Err(warp_utils::reject::custom_not_found(format!(
                 "No blobs with block root {} found in the store",
                 root
