use crate::{Config, Context};
use beacon_chain::{
    test_utils::{BeaconChainHarness, BoxedMutator, Builder, EphemeralHarnessType},
    BeaconChain, BeaconChainTypes,
};
use beacon_processor::{
    BeaconProcessor, BeaconProcessorChannels, BeaconProcessorConfig, BeaconProcessorQueueLengths,
};
use directory::DEFAULT_ROOT_DIR;
use eth2::{BeaconNodeHttpClient, Timeouts};
use lighthouse_network::{
    discv5::enr::CombinedKey,
    libp2p::swarm::{
        behaviour::{ConnectionEstablished, FromSwarm},
        ConnectionId, NetworkBehaviour,
    },
    rpc::methods::{MetaData, MetaDataV2},
    types::{EnrAttestationBitfield, EnrSyncCommitteeBitfield, SyncState},
    ConnectedPoint, Enr, NetworkGlobals, PeerId, PeerManager,
};
use logging::test_logger;
use network::{NetworkReceivers, NetworkSenders};
use sensitive_url::SensitiveUrl;
use slog::Logger;
use std::future::Future;
use std::net::SocketAddr;
use std::sync::Arc;
use std::time::Duration;
use store::MemoryStore;
use task_executor::test_utils::TestRuntime;
use types::{ChainSpec, EthSpec};

pub const TCP_PORT: u16 = 42;
pub const UDP_PORT: u16 = 42;
pub const SEQ_NUMBER: u64 = 0;
pub const EXTERNAL_ADDR: &str = "/ip4/0.0.0.0/tcp/9000";

/// HTTP API tester that allows interaction with the underlying beacon chain harness.
pub struct InteractiveTester<E: EthSpec> {
    pub ctx: Arc<Context<EphemeralHarnessType<E>>>,
    pub harness: BeaconChainHarness<EphemeralHarnessType<E>>,
    pub client: BeaconNodeHttpClient,
    pub network_rx: NetworkReceivers<E>,
    pub ctx: Arc<Context<EphemeralHarnessType<E>>>,
}

/// The result of calling `create_api_server`.
///
/// Glue-type between `tests::ApiTester` and `InteractiveTester`.
pub struct ApiServer<T: BeaconChainTypes, SFut: Future<Output = ()>> {
    pub ctx: Arc<Context<T>>,
    pub server: SFut,
    pub listening_socket: SocketAddr,
    pub network_rx: NetworkReceivers<T::EthSpec>,
    pub local_enr: Enr,
    pub external_peer_id: PeerId,
}

type HarnessBuilder<E> = Builder<EphemeralHarnessType<E>>;
type Initializer<E> = Box<dyn FnOnce(HarnessBuilder<E>) -> HarnessBuilder<E>>;
type Mutator<E> = BoxedMutator<E, MemoryStore<E>, MemoryStore<E>>;

impl<E: EthSpec> InteractiveTester<E> {
    pub async fn new(spec: Option<ChainSpec>, validator_count: usize) -> Self {
        Self::new_with_initializer_and_mutator(spec, validator_count, None, None).await
    }

    pub async fn new_with_initializer_and_mutator(
        spec: Option<ChainSpec>,
        validator_count: usize,
        initializer: Option<Initializer<E>>,
        mutator: Option<Mutator<E>>,
    ) -> Self {
        let mut harness_builder = BeaconChainHarness::builder(E::default())
            .spec_or_default(spec)
            .logger(test_logger())
            .mock_execution_layer();

        harness_builder = if let Some(initializer) = initializer {
            // Apply custom initialization provided by the caller.
            initializer(harness_builder)
        } else {
            // Apply default initial configuration.
            harness_builder
                .deterministic_keypairs(validator_count)
                .fresh_ephemeral_store()
        };

        // Add a mutator for the beacon chain builder which will be called in
        // `HarnessBuilder::build`.
        if let Some(mutator) = mutator {
            harness_builder = harness_builder.initial_mutator(mutator);
        }

        let harness = harness_builder.build();

<<<<<<< HEAD
        let (
            ApiServer {
                server,
                listening_socket,
                network_rx,
                ..
            },
            ctx,
        ) = create_api_server(
=======
        let ApiServer {
            ctx,
            server,
            listening_socket,
            network_rx,
            ..
        } = create_api_server(
>>>>>>> 4c7277c6
            harness.chain.clone(),
            &harness.runtime,
            harness.logger().clone(),
        )
        .await;

        tokio::spawn(server);

        let client = BeaconNodeHttpClient::new(
            SensitiveUrl::parse(&format!(
                "http://{}:{}",
                listening_socket.ip(),
                listening_socket.port()
            ))
            .unwrap(),
            Timeouts::set_all(Duration::from_secs(1)),
        );

        Self {
            ctx,
            harness,
            client,
            network_rx,
            ctx,
        }
    }
}

pub async fn create_api_server<T: BeaconChainTypes>(
    chain: Arc<BeaconChain<T>>,
    test_runtime: &TestRuntime,
    log: Logger,
<<<<<<< HEAD
) -> (
    ApiServer<T::EthSpec, impl Future<Output = ()>>,
    Arc<Context<T>>,
) {
=======
) -> ApiServer<T, impl Future<Output = ()>> {
>>>>>>> 4c7277c6
    // Use port 0 to allocate a new unused port.
    let port = 0;

    let (network_senders, network_receivers) = NetworkSenders::new();

    // Default metadata
    let meta_data = MetaData::V2(MetaDataV2 {
        seq_number: SEQ_NUMBER,
        attnets: EnrAttestationBitfield::<T::EthSpec>::default(),
        syncnets: EnrSyncCommitteeBitfield::<T::EthSpec>::default(),
    });
    let enr_key = CombinedKey::generate_secp256k1();
    let enr = Enr::builder().build(&enr_key).unwrap();
    let network_globals = Arc::new(NetworkGlobals::new(
        enr.clone(),
        meta_data,
        vec![],
        false,
        &log,
    ));

    // Only a peer manager can add peers, so we create a dummy manager.
    let config = lighthouse_network::peer_manager::config::Config::default();
    let mut pm = PeerManager::new(config, network_globals.clone(), &log).unwrap();

    // add a peer
    let peer_id = PeerId::random();

    let endpoint = &ConnectedPoint::Listener {
        local_addr: EXTERNAL_ADDR.parse().unwrap(),
        send_back_addr: EXTERNAL_ADDR.parse().unwrap(),
    };
    let connection_id = ConnectionId::new_unchecked(1);
    pm.on_swarm_event(FromSwarm::ConnectionEstablished(ConnectionEstablished {
        peer_id,
        connection_id,
        endpoint,
        failed_addresses: &[],
        other_established: 0,
    }));
    *network_globals.sync_state.write() = SyncState::Synced;

    let eth1_service =
        eth1::Service::new(eth1::Config::default(), log.clone(), chain.spec.clone()).unwrap();

    let beacon_processor_config = BeaconProcessorConfig {
        // The number of workers must be greater than one. Tests which use the
        // builder workflow sometimes require an internal HTTP request in order
        // to fulfill an already in-flight HTTP request, therefore having only
        // one worker will result in a deadlock.
        max_workers: 2,
        ..BeaconProcessorConfig::default()
    };
    let BeaconProcessorChannels {
        beacon_processor_tx,
        beacon_processor_rx,
        work_reprocessing_tx,
        work_reprocessing_rx,
    } = BeaconProcessorChannels::new(&beacon_processor_config);

    let beacon_processor_send = beacon_processor_tx;
    let reprocess_send = work_reprocessing_tx.clone();
    BeaconProcessor {
        network_globals: network_globals.clone(),
        executor: test_runtime.task_executor.clone(),
        current_workers: 0,
        config: beacon_processor_config,
        log: log.clone(),
    }
    .spawn_manager(
        beacon_processor_rx,
        work_reprocessing_tx,
        work_reprocessing_rx,
        None,
        chain.slot_clock.clone(),
        chain.spec.maximum_gossip_clock_disparity(),
        BeaconProcessorQueueLengths::from_state(
            &chain.canonical_head.cached_head().snapshot.beacon_state,
            &chain.spec,
        )
        .unwrap(),
    )
    .unwrap();

    let ctx = Arc::new(Context {
        config: Config {
            enabled: true,
            listen_port: port,
            data_dir: std::path::PathBuf::from(DEFAULT_ROOT_DIR),
            enable_light_client_server: true,
            ..Config::default()
        },
        chain: Some(chain),
        network_senders: Some(network_senders),
        network_globals: Some(network_globals),
        beacon_processor_send: Some(beacon_processor_send),
        beacon_processor_reprocess_send: Some(reprocess_send),
        eth1_service: Some(eth1_service),
        sse_logging_components: None,
        log,
    });

    let (listening_socket, server) =
        crate::serve(ctx.clone(), test_runtime.task_executor.exit()).unwrap();

<<<<<<< HEAD
    (
        ApiServer {
            server,
            listening_socket,
            network_rx: network_receivers,
            local_enr: enr,
            external_peer_id: peer_id,
        },
        ctx,
    )
=======
    ApiServer {
        ctx,
        server,
        listening_socket,
        network_rx: network_receivers,
        local_enr: enr,
        external_peer_id: peer_id,
    }
>>>>>>> 4c7277c6
}<|MERGE_RESOLUTION|>--- conflicted
+++ resolved
@@ -94,17 +94,6 @@
 
         let harness = harness_builder.build();
 
-<<<<<<< HEAD
-        let (
-            ApiServer {
-                server,
-                listening_socket,
-                network_rx,
-                ..
-            },
-            ctx,
-        ) = create_api_server(
-=======
         let ApiServer {
             ctx,
             server,
@@ -112,7 +101,6 @@
             network_rx,
             ..
         } = create_api_server(
->>>>>>> 4c7277c6
             harness.chain.clone(),
             &harness.runtime,
             harness.logger().clone(),
@@ -145,14 +133,7 @@
     chain: Arc<BeaconChain<T>>,
     test_runtime: &TestRuntime,
     log: Logger,
-<<<<<<< HEAD
-) -> (
-    ApiServer<T::EthSpec, impl Future<Output = ()>>,
-    Arc<Context<T>>,
-) {
-=======
 ) -> ApiServer<T, impl Future<Output = ()>> {
->>>>>>> 4c7277c6
     // Use port 0 to allocate a new unused port.
     let port = 0;
 
@@ -258,18 +239,6 @@
     let (listening_socket, server) =
         crate::serve(ctx.clone(), test_runtime.task_executor.exit()).unwrap();
 
-<<<<<<< HEAD
-    (
-        ApiServer {
-            server,
-            listening_socket,
-            network_rx: network_receivers,
-            local_enr: enr,
-            external_peer_id: peer_id,
-        },
-        ctx,
-    )
-=======
     ApiServer {
         ctx,
         server,
@@ -278,5 +247,4 @@
         local_enr: enr,
         external_peer_id: peer_id,
     }
->>>>>>> 4c7277c6
 }