--- conflicted
+++ resolved
@@ -956,12 +956,10 @@
                         // required to verify some attestations.
                         } else if let Some(item) = gossip_block_queue.pop() {
                             self.spawn_worker(item, idle_tx);
-<<<<<<< HEAD
                         } else if let Some(item) = gossip_blob_queue.pop() {
-=======
-                        // Check the priority 0 API requests after blocks, but before attestations.
+                            self.spawn_worker(item, idle_tx);
+                        // Check the priority 0 API requests after blocks and blobs, but before attestations.
                         } else if let Some(item) = api_request_p0_queue.pop() {
->>>>>>> b60304b1
                             self.spawn_worker(item, idle_tx);
                         // Check the aggregates, *then* the unaggregates since we assume that
                         // aggregates are more valuable to local validators and effectively give us
