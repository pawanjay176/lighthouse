--- conflicted
+++ resolved
@@ -58,13 +58,8 @@
     eth1_service: Option<Eth1Service>,
     exit_channels: Vec<tokio::sync::oneshot::Sender<()>>,
     event_handler: Option<T::EventHandler>,
-<<<<<<< HEAD
-    libp2p_network: Option<Arc<NetworkService<T>>>,
-    libp2p_network_send: Option<UnboundedSender<NetworkMessage<T::EthSpec>>>,
-=======
     network_globals: Option<Arc<NetworkGlobals<T::EthSpec>>>,
     network_send: Option<UnboundedSender<NetworkMessage<T::EthSpec>>>,
->>>>>>> d8225990
     http_listen_addr: Option<SocketAddr>,
     websocket_listen_addr: Option<SocketAddr>,
     eth_spec_instance: T::EthSpec,
