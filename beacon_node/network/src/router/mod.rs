//! This module handles incoming network messages.
//!
//! It routes the messages to appropriate services, such as the Sync
//! and processes those that are
#![allow(clippy::unit_arg)]

pub mod processor;

use crate::error;
use crate::service::NetworkMessage;
use beacon_chain::{AttestationType, BeaconChain, BeaconChainTypes};
use eth2_libp2p::{
    rpc::{RPCError, RPCErrorResponse, RPCRequest, RPCResponse, RequestId, ResponseTermination},
    MessageId, PeerId, PubsubMessage, RPCEvent,
};
use futures::future::Future;
use futures::stream::Stream;
use processor::Processor;
use slog::{debug, o, trace, warn};
use std::sync::Arc;
use tokio::sync::mpsc;
use types::EthSpec;

/// Handles messages received from the network and client and organises syncing. This
/// functionality of this struct is to validate an decode messages from the network before
/// passing them to the internal message processor. The message processor spawns a syncing thread
/// which manages which blocks need to be requested and processed.
pub struct Router<T: BeaconChainTypes> {
    /// A channel to the network service to allow for gossip propagation.
    network_send: mpsc::UnboundedSender<NetworkMessage<T::EthSpec>>,
    /// Processes validated and decoded messages from the network. Has direct access to the
    /// sync manager.
    processor: Processor<T>,
    /// The `Router` logger.
    log: slog::Logger,
}

/// Types of messages the handler can receive.
#[derive(Debug)]
pub enum RouterMessage<T: EthSpec> {
    /// We have initiated a connection to a new peer.
    PeerDialed(PeerId),
    /// Peer has disconnected,
    PeerDisconnected(PeerId),
    /// An RPC response/request has been received.
    RPC(PeerId, RPCEvent<T>),
    /// A gossip message has been received. The fields are: message id, the peer that sent us this
    /// message and the message itself.
    PubsubMessage(MessageId, PeerId, PubsubMessage<T>),
}

impl<T: BeaconChainTypes> Router<T> {
    /// Initializes and runs the Router.
    pub fn spawn(
        beacon_chain: Arc<BeaconChain<T>>,
        network_send: mpsc::UnboundedSender<NetworkMessage<T::EthSpec>>,
        executor: &tokio::runtime::TaskExecutor,
        log: slog::Logger,
    ) -> error::Result<mpsc::UnboundedSender<RouterMessage<T::EthSpec>>> {
        let message_handler_log = log.new(o!("service"=> "msg_handler"));
        trace!(message_handler_log, "Service starting");

        let (handler_send, handler_recv) = mpsc::unbounded_channel();

        // Initialise a message instance, which itself spawns the syncing thread.
        let processor = Processor::new(executor, beacon_chain, network_send.clone(), &log);

        // generate the Message handler
        let mut handler = Router {
            network_send,
            processor,
            log: message_handler_log,
        };

        // spawn handler task and move the message handler instance into the spawned thread
        executor.spawn(
            handler_recv
                .for_each(move |msg| Ok(handler.handle_message(msg)))
                .map_err(move |_| {
                    debug!(log, "Network message handler terminated.");
                }),
        );

        Ok(handler_send)
    }

    /// Handle all messages incoming from the network service.
    fn handle_message(&mut self, message: RouterMessage<T::EthSpec>) {
        match message {
            // we have initiated a connection to a peer
            RouterMessage::PeerDialed(peer_id) => {
                self.processor.on_connect(peer_id);
            }
            // A peer has disconnected
            RouterMessage::PeerDisconnected(peer_id) => {
                self.processor.on_disconnect(peer_id);
            }
            // An RPC message request/response has been received
            RouterMessage::RPC(peer_id, rpc_event) => {
                self.handle_rpc_message(peer_id, rpc_event);
            }
            // An RPC message request/response has been received
            RouterMessage::PubsubMessage(id, peer_id, gossip) => {
                self.handle_gossip(id, peer_id, gossip);
            }
        }
    }

    /* RPC - Related functionality */

    /// Handle RPC messages
    fn handle_rpc_message(&mut self, peer_id: PeerId, rpc_message: RPCEvent<T::EthSpec>) {
        match rpc_message {
            RPCEvent::Request(id, req) => self.handle_rpc_request(peer_id, id, req),
            RPCEvent::Response(id, resp) => self.handle_rpc_response(peer_id, id, resp),
            RPCEvent::Error(id, error) => self.handle_rpc_error(peer_id, id, error),
        }
    }

    /// A new RPC request has been received from the network.
    fn handle_rpc_request(
        &mut self,
        peer_id: PeerId,
        request_id: RequestId,
        request: RPCRequest<T::EthSpec>,
    ) {
        match request {
            RPCRequest::Status(status_message) => {
                self.processor
                    .on_status_request(peer_id, request_id, status_message)
            }
            RPCRequest::Goodbye(goodbye_reason) => {
                debug!(
                    self.log, "PeerGoodbye";
                    "peer" => format!("{:?}", peer_id),
                    "reason" => format!("{:?}", goodbye_reason),
                );
                self.processor.on_disconnect(peer_id);
            }
            RPCRequest::BlocksByRange(request) => self
                .processor
                .on_blocks_by_range_request(peer_id, request_id, request),
            RPCRequest::BlocksByRoot(request) => self
                .processor
                .on_blocks_by_root_request(peer_id, request_id, request),
            RPCRequest::Phantom(_) => unreachable!("Phantom never initialised"),
        }
    }

    /// An RPC response has been received from the network.
    // we match on id and ignore responses past the timeout.
    fn handle_rpc_response(
        &mut self,
        peer_id: PeerId,
        request_id: RequestId,
        error_response: RPCErrorResponse<T::EthSpec>,
    ) {
        // an error could have occurred.
        match error_response {
            RPCErrorResponse::InvalidRequest(error) => {
                warn!(self.log, "Peer indicated invalid request";"peer_id" => format!("{:?}", peer_id), "error" => error.as_string());
                self.handle_rpc_error(peer_id, request_id, RPCError::RPCErrorResponse);
            }
            RPCErrorResponse::ServerError(error) => {
                warn!(self.log, "Peer internal server error";"peer_id" => format!("{:?}", peer_id), "error" => error.as_string());
                self.handle_rpc_error(peer_id, request_id, RPCError::RPCErrorResponse);
            }
            RPCErrorResponse::Unknown(error) => {
                warn!(self.log, "Unknown peer error";"peer" => format!("{:?}", peer_id), "error" => error.as_string());
                self.handle_rpc_error(peer_id, request_id, RPCError::RPCErrorResponse);
            }
            RPCErrorResponse::Success(response) => match response {
                RPCResponse::Status(status_message) => {
                    self.processor.on_status_response(peer_id, status_message);
                }
                RPCResponse::BlocksByRange(beacon_block) => {
                    self.processor.on_blocks_by_range_response(
                        peer_id,
                        request_id,
                        Some(beacon_block),
                    );
                }
                RPCResponse::BlocksByRoot(beacon_block) => {
                    self.processor.on_blocks_by_root_response(
                        peer_id,
                        request_id,
                        Some(beacon_block),
                    );
                }
            },
            RPCErrorResponse::StreamTermination(response_type) => {
                // have received a stream termination, notify the processing functions
                match response_type {
                    ResponseTermination::BlocksByRange => {
                        self.processor
                            .on_blocks_by_range_response(peer_id, request_id, None);
                    }
                    ResponseTermination::BlocksByRoot => {
                        self.processor
                            .on_blocks_by_root_response(peer_id, request_id, None);
                    }
                }
            }
        }
    }

    /// Handle various RPC errors
    fn handle_rpc_error(&mut self, peer_id: PeerId, request_id: RequestId, error: RPCError) {
        warn!(self.log, "RPC Error"; "Peer" => format!("{:?}", peer_id), "request_id" => format!("{}", request_id), "Error" => format!("{:?}", error));
        self.processor.on_rpc_error(peer_id, request_id);
    }

    /// Handle RPC messages
    fn handle_gossip(
        &mut self,
        id: MessageId,
        peer_id: PeerId,
        gossip_message: PubsubMessage<T::EthSpec>,
    ) {
<<<<<<< HEAD
        match gossip_message.data {
            // Attestations should never reach the router.
            PubsubData::AggregateAndProofAttestation(aggregate_and_proof) => {
=======
        match gossip_message {
            // Attestations should never reach the router.
            PubsubMessage::AggregateAndProofAttestation(aggregate_and_proof) => {
>>>>>>> d7e29382
                if self
                    .processor
                    .should_forward_aggregate_attestation(&aggregate_and_proof)
                {
                    self.propagate_message(id, peer_id.clone());
                }
                self.processor.process_attestation_gossip(
                    peer_id,
                    aggregate_and_proof.message.aggregate,
                    AttestationType::Aggregated,
                );
            }
<<<<<<< HEAD
            PubsubData::Attestation(subnet_attestation) => {
=======
            PubsubMessage::Attestation(subnet_attestation) => {
>>>>>>> d7e29382
                if self
                    .processor
                    .should_forward_attestation(&subnet_attestation.1)
                {
                    self.propagate_message(id, peer_id.clone());
                }
                self.processor.process_attestation_gossip(
                    peer_id,
                    subnet_attestation.1,
                    AttestationType::Unaggregated { should_store: true },
                );
            }
<<<<<<< HEAD
            PubsubData::BeaconBlock(block) => match self.processor.should_forward_block(block) {
=======
            PubsubMessage::BeaconBlock(block) => match self.processor.should_forward_block(block) {
>>>>>>> d7e29382
                Ok(verified_block) => {
                    self.propagate_message(id, peer_id.clone());
                    self.processor.on_block_gossip(peer_id, verified_block);
                }
                Err(e) => {
                    warn!(self.log, "Could not verify block for gossip";
                            "error" => format!("{:?}", e));
                }
            },
<<<<<<< HEAD
            PubsubData::VoluntaryExit(_exit) => {
=======
            PubsubMessage::VoluntaryExit(_exit) => {
>>>>>>> d7e29382
                // TODO: Apply more sophisticated validation
                self.propagate_message(id, peer_id.clone());
                // TODO: Handle exits
                debug!(self.log, "Received a voluntary exit"; "peer_id" => format!("{}", peer_id) );
            }
            PubsubMessage::ProposerSlashing(_proposer_slashing) => {
                // TODO: Apply more sophisticated validation
                self.propagate_message(id, peer_id.clone());
                // TODO: Handle proposer slashings
                debug!(self.log, "Received a proposer slashing"; "peer_id" => format!("{}", peer_id) );
            }
            PubsubMessage::AttesterSlashing(_attester_slashing) => {
                // TODO: Apply more sophisticated validation
                self.propagate_message(id, peer_id.clone());
                // TODO: Handle attester slashings
                debug!(self.log, "Received an attester slashing"; "peer_id" => format!("{}", peer_id) );
            }
        }
    }

    /// Informs the network service that the message should be forwarded to other peers.
    fn propagate_message(&mut self, message_id: MessageId, propagation_source: PeerId) {
        self.network_send
            .try_send(NetworkMessage::Propagate {
                propagation_source,
                message_id,
            })
            .unwrap_or_else(|_| {
                warn!(
                    self.log,
                    "Could not send propagation request to the network service"
                )
            });
    }
}<|MERGE_RESOLUTION|>--- conflicted
+++ resolved
@@ -217,15 +217,9 @@
         peer_id: PeerId,
         gossip_message: PubsubMessage<T::EthSpec>,
     ) {
-<<<<<<< HEAD
-        match gossip_message.data {
-            // Attestations should never reach the router.
-            PubsubData::AggregateAndProofAttestation(aggregate_and_proof) => {
-=======
         match gossip_message {
             // Attestations should never reach the router.
             PubsubMessage::AggregateAndProofAttestation(aggregate_and_proof) => {
->>>>>>> d7e29382
                 if self
                     .processor
                     .should_forward_aggregate_attestation(&aggregate_and_proof)
@@ -238,11 +232,7 @@
                     AttestationType::Aggregated,
                 );
             }
-<<<<<<< HEAD
-            PubsubData::Attestation(subnet_attestation) => {
-=======
             PubsubMessage::Attestation(subnet_attestation) => {
->>>>>>> d7e29382
                 if self
                     .processor
                     .should_forward_attestation(&subnet_attestation.1)
@@ -255,11 +245,7 @@
                     AttestationType::Unaggregated { should_store: true },
                 );
             }
-<<<<<<< HEAD
-            PubsubData::BeaconBlock(block) => match self.processor.should_forward_block(block) {
-=======
             PubsubMessage::BeaconBlock(block) => match self.processor.should_forward_block(block) {
->>>>>>> d7e29382
                 Ok(verified_block) => {
                     self.propagate_message(id, peer_id.clone());
                     self.processor.on_block_gossip(peer_id, verified_block);
@@ -269,11 +255,7 @@
                             "error" => format!("{:?}", e));
                 }
             },
-<<<<<<< HEAD
-            PubsubData::VoluntaryExit(_exit) => {
-=======
             PubsubMessage::VoluntaryExit(_exit) => {
->>>>>>> d7e29382
                 // TODO: Apply more sophisticated validation
                 self.propagate_message(id, peer_id.clone());
                 // TODO: Handle exits
