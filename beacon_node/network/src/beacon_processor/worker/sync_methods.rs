--- conflicted
+++ resolved
@@ -49,11 +49,7 @@
     /// Attempt to process a block received from a direct RPC request.
     pub async fn process_rpc_block(
         self,
-<<<<<<< HEAD
-        block: Box<SignedBeaconBlock<T::EthSpec>>,
-=======
         block: Arc<SignedBeaconBlock<T::EthSpec>>,
->>>>>>> 5dbfb37d
         seen_timestamp: Duration,
         process_type: BlockProcessType,
         reprocess_tx: mpsc::Sender<ReprocessQueueMessage<T>>,
@@ -93,11 +89,7 @@
             }
         };
         let slot = block.slot();
-<<<<<<< HEAD
-        let result = self.chain.process_block(*block);
-=======
         let result = self.chain.process_block(block).await;
->>>>>>> 5dbfb37d
 
         metrics::inc_counter(&metrics::BEACON_PROCESSOR_RPC_BLOCK_IMPORTED_TOTAL);
 
