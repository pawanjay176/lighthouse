use crate::beacon_processor::{worker::FUTURE_SLOT_TOLERANCE, SendOnDrop};
use crate::service::NetworkMessage;
use crate::status::ToStatusMessage;
use crate::sync::SyncMessage;
use beacon_chain::{BeaconChainError, BeaconChainTypes, HistoricalBlockError, WhenSlotSkipped};
use itertools::process_results;
use lighthouse_network::rpc::methods::{
    BlobsByRangeRequest, BlobsByRootRequest, MAX_REQUEST_BLOB_SIDECARS,
};
use lighthouse_network::rpc::StatusMessage;
use lighthouse_network::rpc::*;
use lighthouse_network::{PeerId, PeerRequestId, ReportSource, Response, SyncInfo};
use slog::{debug, error, warn};
use slot_clock::SlotClock;
use std::collections::{hash_map::Entry, HashMap};
use std::sync::Arc;
use task_executor::TaskExecutor;
use types::blob_sidecar::BlobIdentifier;
use types::light_client_bootstrap::LightClientBootstrap;
use types::{Epoch, EthSpec, Hash256, Slot};

use super::Worker;

impl<T: BeaconChainTypes> Worker<T> {
    /* Auxiliary functions */

    /// Disconnects and ban's a peer, sending a Goodbye request with the associated reason.
    pub fn goodbye_peer(&self, peer_id: PeerId, reason: GoodbyeReason) {
        self.send_network_message(NetworkMessage::GoodbyePeer {
            peer_id,
            reason,
            source: ReportSource::Processor,
        });
    }

    pub fn send_response(
        &self,
        peer_id: PeerId,
        response: Response<T::EthSpec>,
        id: PeerRequestId,
    ) {
        self.send_network_message(NetworkMessage::SendResponse {
            peer_id,
            id,
            response,
        })
    }

    pub fn send_error_response(
        &self,
        peer_id: PeerId,
        error: RPCResponseErrorCode,
        reason: String,
        id: PeerRequestId,
    ) {
        self.send_network_message(NetworkMessage::SendErrorResponse {
            peer_id,
            error,
            reason,
            id,
        })
    }

    /* Processing functions */

    /// Process a `Status` message to determine if a peer is relevant to us. If the peer is
    /// irrelevant the reason is returned.
    fn check_peer_relevance(
        &self,
        remote: &StatusMessage,
    ) -> Result<Option<String>, BeaconChainError> {
        let local = self.chain.status_message();
        let start_slot = |epoch: Epoch| epoch.start_slot(T::EthSpec::slots_per_epoch());

        let irrelevant_reason = if local.fork_digest != remote.fork_digest {
            // The node is on a different network/fork
            Some(format!(
                "Incompatible forks Ours:{} Theirs:{}",
                hex::encode(local.fork_digest),
                hex::encode(remote.fork_digest)
            ))
        } else if remote.head_slot
            > self
                .chain
                .slot()
                .unwrap_or_else(|_| self.chain.slot_clock.genesis_slot())
                + FUTURE_SLOT_TOLERANCE
        {
            // The remote's head is on a slot that is significantly ahead of what we consider the
            // current slot. This could be because they are using a different genesis time, or that
            // their or our system's clock is incorrect.
            Some("Different system clocks or genesis time".to_string())
        } else if remote.finalized_epoch <= local.finalized_epoch
            && remote.finalized_root != Hash256::zero()
            && local.finalized_root != Hash256::zero()
            && self
                .chain
                .block_root_at_slot(start_slot(remote.finalized_epoch), WhenSlotSkipped::Prev)
                .map(|root_opt| root_opt != Some(remote.finalized_root))?
        {
            // The remote's finalized epoch is less than or equal to ours, but the block root is
            // different to the one in our chain. Therefore, the node is on a different chain and we
            // should not communicate with them.
            Some("Different finalized chain".to_string())
        } else {
            None
        };

        Ok(irrelevant_reason)
    }

    pub fn process_status(&self, peer_id: PeerId, status: StatusMessage) {
        match self.check_peer_relevance(&status) {
            Ok(Some(irrelevant_reason)) => {
                debug!(self.log, "Handshake Failure"; "peer" => %peer_id, "reason" => irrelevant_reason);
                self.goodbye_peer(peer_id, GoodbyeReason::IrrelevantNetwork);
            }
            Ok(None) => {
                let info = SyncInfo {
                    head_slot: status.head_slot,
                    head_root: status.head_root,
                    finalized_epoch: status.finalized_epoch,
                    finalized_root: status.finalized_root,
                };
                self.send_sync_message(SyncMessage::AddPeer(peer_id, info));
            }
            Err(e) => error!(self.log, "Could not process status message";
                "peer" => %peer_id,
                "error" => ?e
            ),
        }
    }

    /// Handle a `BlocksByRoot` request from the peer.
    pub fn handle_blocks_by_root_request(
        self,
        executor: TaskExecutor,
        send_on_drop: SendOnDrop,
        peer_id: PeerId,
        request_id: PeerRequestId,
        request: BlocksByRootRequest,
    ) {
        // Fetching blocks is async because it may have to hit the execution layer for payloads.
        executor.spawn(
            async move {
                let mut send_block_count = 0;
                let mut send_response = true;
                for root in request.block_roots.iter() {
                    match self
                        .chain
                        .get_block_checking_early_attester_cache(root)
                        .await
                    {
                        Ok(Some(block)) => {
                            self.send_response(
                                peer_id,
                                Response::BlocksByRoot(Some(block)),
                                request_id,
                            );
                            send_block_count += 1;
                        }
                        Ok(None) => {
                            debug!(
                                self.log,
                                "Peer requested unknown block";
                                "peer" => %peer_id,
                                "request_root" => ?root
                            );
                        }
                        Err(BeaconChainError::BlockHashMissingFromExecutionLayer(_)) => {
                            debug!(
                                self.log,
                                "Failed to fetch execution payload for blocks by root request";
                                "block_root" => ?root,
                                "reason" => "execution layer not synced",
                            );
                            // send the stream terminator
                            self.send_error_response(
                                peer_id,
                                RPCResponseErrorCode::ResourceUnavailable,
                                "Execution layer not synced".into(),
                                request_id,
                            );
                            send_response = false;
                            break;
                        }
                        Err(e) => {
                            debug!(
                                self.log,
                                "Error fetching block for peer";
                                "peer" => %peer_id,
                                "request_root" => ?root,
                                "error" => ?e,
                            );
                        }
                    }
                }
                debug!(
                    self.log,
                    "Received BlocksByRoot Request";
                    "peer" => %peer_id,
                    "requested" => request.block_roots.len(),
                    "returned" => send_block_count
                );

                // send stream termination
                if send_response {
                    self.send_response(peer_id, Response::BlocksByRoot(None), request_id);
                }
                drop(send_on_drop);
            },
            "load_blocks_by_root_blocks",
        )
    }
    /// Handle a `BlobsByRoot` request from the peer.
    pub fn handle_blobs_by_root_request(
        self,
        executor: TaskExecutor,
        send_on_drop: SendOnDrop,
        peer_id: PeerId,
        request_id: PeerRequestId,
        request: BlobsByRootRequest,
    ) {
        // TODO: this code is grossly adjusted to free the blobs. Needs love <3
        // Fetching blocks is async because it may have to hit the execution layer for payloads.
        executor.spawn(
            async move {
                let requested_blobs = request.blob_ids.len();
<<<<<<< HEAD
                let send_block_count = 0;
                let mut send_response = true;
                for BlobIdentifier{ block_root: root, index: _index } in request.blob_ids.into_iter() {
                    match self
                        .chain
                        .get_block_and_blobs_checking_early_attester_cache(&root)
                        .await
                    {
                        Ok(Some(())) => {
                            todo!();
                            // //
                            // // TODO: HORRIBLE NSFW CODE AHEAD
                            // //
                            // let types::SignedBeaconBlockAndBlobsSidecar {beacon_block, blobs_sidecar} = block_and_blobs;
                            // let types::BlobsSidecar{ beacon_block_root, beacon_block_slot, blobs: blob_bundle, kzg_aggregated_proof }: types::BlobsSidecar<_> = blobs_sidecar.as_ref().clone();
                            // // TODO: this should be unreachable after this is addressed seriously,
                            // // so for now let's be ok with a panic in the expect.
                            // let block = beacon_block.message_eip4844().expect("We fucked up the block blob stuff");
                            // // Intentionally not accessing the list directly
                            // for (known_index, blob) in blob_bundle.into_iter().enumerate() {
                            //     if (known_index as u64) == index {
                            //         let blob_sidecar = types::BlobSidecar{
                            //             block_root: beacon_block_root,
                            //             index,
                            //             slot: beacon_block_slot,
                            //             block_parent_root: block.parent_root,
                            //             proposer_index: block.proposer_index,
                            //             blob,
                            //             kzg_commitment: block.body.blob_kzg_commitments[known_index], // TODO: needs to be stored in a more logical way so that this won't panic.
                            //             kzg_proof: kzg_aggregated_proof // TODO: yeah
                            //         };
                            //         self.send_response(
                            //             peer_id,
                            //             Response::BlobsByRoot(Some(Arc::new(blob_sidecar))),
                            //             request_id,
                            //         );
                            //         send_block_count += 1;
                            //     }
                            // }
=======
                let mut send_blob_count = 0;
                let mut send_response = true;

                let mut blob_list_results = HashMap::new();
                for BlobIdentifier{ block_root: root, index } in request.blob_ids.into_iter() {
                    let blob_list_result = match blob_list_results.entry(root) {
                        Entry::Vacant(entry) => {
                            entry.insert(self
                                .chain
                                .get_blobs_checking_early_attester_cache(&root)
                                .await)
                        }
                        Entry::Occupied(entry) => {
                            entry.into_mut()
                        }
                    };

                    match blob_list_result.as_ref() {
                        Ok(Some(blobs_sidecar_list)) => {
                            for blob_sidecar in blobs_sidecar_list.iter() {
                                if blob_sidecar.index == index {
                                    self.send_response(
                                        peer_id,
                                        Response::BlobsByRoot(Some(blob_sidecar.clone())),
                                        request_id,
                                    );
                                    send_blob_count += 1;
                                    break;
                                }
                            }
>>>>>>> d1e653cf
                        }
                        Ok(None) => {
                            debug!(
                                self.log,
                                "Peer requested unknown block and blobs";
                                "peer" => %peer_id,
                                "request_root" => ?root
                            );
                        }
                        Err(BeaconChainError::BlobsUnavailable) => {
                            error!(
                                self.log,
                                "No blobs in the store for block root";
                                "peer" => %peer_id,
                                "block_root" => ?root
                            );
                            self.send_error_response(
                                peer_id,
                                RPCResponseErrorCode::BlobsNotFoundForBlock,
                                "Blobs not found for block root".into(),
                                request_id,
                            );
                            send_response = false;
                            break;
                        }
                        Err(BeaconChainError::NoKzgCommitmentsFieldOnBlock) => {
                            debug!(
                                self.log,
                                "Peer requested blobs for a pre-eip4844 block";
                                "peer" => %peer_id,
                                "block_root" => ?root,
                            );
                            self.send_error_response(
                                peer_id,
                                RPCResponseErrorCode::ResourceUnavailable,
                                "Failed reading field kzg_commitments from block".into(),
                                request_id,
                            );
                            send_response = false;
                            break;
                        }
                        Err(BeaconChainError::BlobsOlderThanDataAvailabilityBoundary(block_epoch)) => {
                            debug!(
                                    self.log,
                                    "Peer requested block and blobs older than the data availability \
                                    boundary for ByRoot request, no blob found";
                                    "peer" => %peer_id,
                                    "request_root" => ?root,
                                    "block_epoch" => ?block_epoch,
                                );
                            self.send_error_response(
                                peer_id,
                                RPCResponseErrorCode::ResourceUnavailable,
                                "Blobs older than data availability boundary".into(),
                                request_id,
                            );
                            send_response = false;
                            break;
                        }
                        Err(BeaconChainError::BlockHashMissingFromExecutionLayer(_)) => {
                            debug!(
                                self.log,
                                "Failed to fetch execution payload for block and blobs by root request";
                                "block_root" => ?root,
                                "reason" => "execution layer not synced",
                            );
                            // send the stream terminator
                            self.send_error_response(
                                peer_id,
                                RPCResponseErrorCode::ResourceUnavailable,
                                "Execution layer not synced".into(),
                                request_id,
                            );
                            send_response = false;
                            break;
                        }
                        Err(e) => {
                            debug!(
                                self.log,
                                "Error fetching block for peer";
                                "peer" => %peer_id,
                                "request_root" => ?root,
                                "error" => ?e,
                            );
                        }
                    }
                }
                debug!(
                    self.log,
                    "Received BlobsByRoot Request";
                    "peer" => %peer_id,
                    "requested" => requested_blobs,
                    "returned" => send_blob_count
                );

                // send stream termination
                if send_response {
                    self.send_response(peer_id, Response::BlobsByRoot(None), request_id);
                }
                drop(send_on_drop);
            },
            "load_blobs_by_root_blocks",
        )
    }

    /// Handle a `BlocksByRoot` request from the peer.
    pub fn handle_light_client_bootstrap(
        self,
        peer_id: PeerId,
        request_id: PeerRequestId,
        request: LightClientBootstrapRequest,
    ) {
        let block_root = request.root;
        let state_root = match self.chain.get_blinded_block(&block_root) {
            Ok(signed_block) => match signed_block {
                Some(signed_block) => signed_block.state_root(),
                None => {
                    self.send_error_response(
                        peer_id,
                        RPCResponseErrorCode::ResourceUnavailable,
                        "Bootstrap not available".into(),
                        request_id,
                    );
                    return;
                }
            },
            Err(_) => {
                self.send_error_response(
                    peer_id,
                    RPCResponseErrorCode::ResourceUnavailable,
                    "Bootstrap not available".into(),
                    request_id,
                );
                return;
            }
        };
        let mut beacon_state = match self.chain.get_state(&state_root, None) {
            Ok(beacon_state) => match beacon_state {
                Some(state) => state,
                None => {
                    self.send_error_response(
                        peer_id,
                        RPCResponseErrorCode::ResourceUnavailable,
                        "Bootstrap not available".into(),
                        request_id,
                    );
                    return;
                }
            },
            Err(_) => {
                self.send_error_response(
                    peer_id,
                    RPCResponseErrorCode::ResourceUnavailable,
                    "Bootstrap not available".into(),
                    request_id,
                );
                return;
            }
        };
        let bootstrap = match LightClientBootstrap::from_beacon_state(&mut beacon_state) {
            Ok(bootstrap) => bootstrap,
            Err(_) => {
                self.send_error_response(
                    peer_id,
                    RPCResponseErrorCode::ResourceUnavailable,
                    "Bootstrap not available".into(),
                    request_id,
                );
                return;
            }
        };
        self.send_response(
            peer_id,
            Response::LightClientBootstrap(bootstrap),
            request_id,
        )
    }

    /// Handle a `BlocksByRange` request from the peer.
    pub fn handle_blocks_by_range_request(
        self,
        executor: TaskExecutor,
        send_on_drop: SendOnDrop,
        peer_id: PeerId,
        request_id: PeerRequestId,
        req: BlocksByRangeRequest,
    ) {
        debug!(self.log, "Received BlocksByRange Request";
            "peer_id" => %peer_id,
            "count" => req.count,
            "start_slot" => req.start_slot,
        );

        // Should not send more than max request blocks
        if req.count > MAX_REQUEST_BLOCKS {
            return self.send_error_response(
                peer_id,
                RPCResponseErrorCode::InvalidRequest,
                "Request exceeded `MAX_REQUEST_BLOBS_SIDECARS`".into(),
                request_id,
            );
        }

        let forwards_block_root_iter = match self
            .chain
            .forwards_iter_block_roots(Slot::from(req.start_slot))
        {
            Ok(iter) => iter,
            Err(BeaconChainError::HistoricalBlockError(
                HistoricalBlockError::BlockOutOfRange {
                    slot,
                    oldest_block_slot,
                },
            )) => {
                debug!(self.log, "Range request failed during backfill";
                    "requested_slot" => slot,
                    "oldest_known_slot" => oldest_block_slot
                );
                return self.send_error_response(
                    peer_id,
                    RPCResponseErrorCode::ResourceUnavailable,
                    "Backfilling".into(),
                    request_id,
                );
            }
            Err(e) => {
                self.send_error_response(
                    peer_id,
                    RPCResponseErrorCode::ServerError,
                    "Database error".into(),
                    request_id,
                );
                return error!(self.log, "Unable to obtain root iter";
                    "request" => ?req,
                    "peer" => %peer_id,
                    "error" => ?e
                );
            }
        };

        // Pick out the required blocks, ignoring skip-slots.
        let mut last_block_root = req
            .start_slot
            .checked_sub(1)
            .map(|prev_slot| {
                self.chain
                    .block_root_at_slot(Slot::new(prev_slot), WhenSlotSkipped::Prev)
            })
            .transpose()
            .ok()
            .flatten()
            .flatten();
        let maybe_block_roots = process_results(forwards_block_root_iter, |iter| {
            iter.take_while(|(_, slot)| slot.as_u64() < req.start_slot.saturating_add(req.count))
                // map skip slots to None
                .map(|(root, _)| {
                    let result = if Some(root) == last_block_root {
                        None
                    } else {
                        Some(root)
                    };
                    last_block_root = Some(root);
                    result
                })
                .collect::<Vec<Option<Hash256>>>()
        });

        let block_roots = match maybe_block_roots {
            Ok(block_roots) => block_roots,
            Err(e) => {
                return error!(self.log, "Error during iteration over blocks";
                    "request" => ?req,
                    "peer" => %peer_id,
                    "error" => ?e
                )
            }
        };

        // remove all skip slots
        let block_roots = block_roots.into_iter().flatten().collect::<Vec<_>>();

        // Fetching blocks is async because it may have to hit the execution layer for payloads.
        executor.spawn(
            async move {
                let mut blocks_sent = 0;
                let mut send_response = true;

                for root in block_roots {
                    match self.chain.get_block(&root).await {
                        Ok(Some(block)) => {
                            // Due to skip slots, blocks could be out of the range, we ensure they
                            // are in the range before sending
                            if block.slot() >= req.start_slot
                                && block.slot() < req.start_slot + req.count
                            {
                                blocks_sent += 1;
                                self.send_network_message(NetworkMessage::SendResponse {
                                    peer_id,
                                    response: Response::BlocksByRange(Some(Arc::new(block))),
                                    id: request_id,
                                });
                            }
                        }
                        Ok(None) => {
                            error!(
                                self.log,
                                "Block in the chain is not in the store";
                                "request" => ?req,
                                "peer" => %peer_id,
                                "request_root" => ?root
                            );
                            self.send_error_response(
                                peer_id,
                                RPCResponseErrorCode::ServerError,
                                "Database inconsistency".into(),
                                request_id,
                            );
                            send_response = false;
                            break;
                        }
                        Err(BeaconChainError::BlockHashMissingFromExecutionLayer(_)) => {
                            debug!(
                                self.log,
                                "Failed to fetch execution payload for blocks by range request";
                                "block_root" => ?root,
                                "reason" => "execution layer not synced",
                            );
                            // send the stream terminator
                            self.send_error_response(
                                peer_id,
                                RPCResponseErrorCode::ResourceUnavailable,
                                "Execution layer not synced".into(),
                                request_id,
                            );
                            send_response = false;
                            break;
                        }
                        Err(e) => {
                            if matches!(
                                e,
                                BeaconChainError::ExecutionLayerErrorPayloadReconstruction(_block_hash, ref boxed_error)
                                if matches!(**boxed_error, execution_layer::Error::EngineError(_))
                            ) {
                                warn!(
                                    self.log,
                                    "Error rebuilding payload for peer";
                                    "info" => "this may occur occasionally when the EE is busy",
                                    "block_root" => ?root,
                                    "error" => ?e,
                                );
                            } else {
                                error!(
                                    self.log,
                                    "Error fetching block for peer";
                                    "block_root" => ?root,
                                    "error" => ?e
                                );
                            }

                            // send the stream terminator
                            self.send_error_response(
                                peer_id,
                                RPCResponseErrorCode::ServerError,
                                "Failed fetching blocks".into(),
                                request_id,
                            );
                            send_response = false;
                            break;
                        }
                    }
                }

                let current_slot = self
                    .chain
                    .slot()
                    .unwrap_or_else(|_| self.chain.slot_clock.genesis_slot());

                if blocks_sent < (req.count as usize) {
                    debug!(
                        self.log,
                        "BlocksByRange outgoing response processed";
                        "peer" => %peer_id,
                        "msg" => "Failed to return all requested blocks",
                        "start_slot" => req.start_slot,
                        "current_slot" => current_slot,
                        "requested" => req.count,
                        "returned" => blocks_sent
                    );
                } else {
                    debug!(
                        self.log,
                        "BlocksByRange outgoing response processed";
                        "peer" => %peer_id,
                        "start_slot" => req.start_slot,
                        "current_slot" => current_slot,
                        "requested" => req.count,
                        "returned" => blocks_sent
                    );
                }

                if send_response {
                    // send the stream terminator
                    self.send_network_message(NetworkMessage::SendResponse {
                        peer_id,
                        response: Response::BlocksByRange(None),
                        id: request_id,
                    });
                }

                drop(send_on_drop);
            },
            "load_blocks_by_range_blocks",
        );
    }

    /// Handle a `BlobsByRange` request from the peer.
    pub fn handle_blobs_by_range_request(
        self,
        _executor: TaskExecutor,
        send_on_drop: SendOnDrop,
        peer_id: PeerId,
        request_id: PeerRequestId,
        req: BlobsByRangeRequest,
    ) {
        debug!(self.log, "Received BlobsByRange Request";
            "peer_id" => %peer_id,
            "count" => req.count,
            "start_slot" => req.start_slot,
        );

        // Should not send more than max request blocks
        if req.count > MAX_REQUEST_BLOB_SIDECARS {
            return self.send_error_response(
                peer_id,
                RPCResponseErrorCode::InvalidRequest,
                "Request exceeded `MAX_REQUEST_BLOBS_SIDECARS`".into(),
                request_id,
            );
        }

        let data_availability_boundary = match self.chain.data_availability_boundary() {
            Some(boundary) => boundary,
            None => {
                debug!(self.log, "Eip4844 fork is disabled");
                self.send_error_response(
                    peer_id,
                    RPCResponseErrorCode::ServerError,
                    "Eip4844 fork is disabled".into(),
                    request_id,
                );
                return;
            }
        };

        let start_slot = Slot::from(req.start_slot);
        let start_epoch = start_slot.epoch(T::EthSpec::slots_per_epoch());

        // If the peer requests data from beyond the data availability boundary we altruistically
        // cap to the right time range.
        let serve_blobs_from_slot = if start_epoch < data_availability_boundary {
            // Attempt to serve from the earliest block in our database, falling back to the data
            // availability boundary
            let oldest_blob_slot =
                self.chain.store.get_blob_info().oldest_blob_slot.unwrap_or(
                    data_availability_boundary.start_slot(T::EthSpec::slots_per_epoch()),
                );

            debug!(
                self.log,
                "Range request start slot is older than data availability boundary";
                "requested_slot" => req.start_slot,
                "oldest_known_slot" => oldest_blob_slot,
                "data_availability_boundary" => data_availability_boundary
            );

            // Check if the request is entirely out of the data availability period. The
            // `oldest_blob_slot` is the oldest slot in the database, so includes a margin of error
            // controlled by our prune margin.
            let end_request_slot = start_slot + req.count;
            if oldest_blob_slot < end_request_slot {
                return self.send_error_response(
                    peer_id,
                    RPCResponseErrorCode::InvalidRequest,
                    "Request outside of data availability period".into(),
                    request_id,
                );
            }
            std::cmp::max(oldest_blob_slot, start_slot)
        } else {
            start_slot
        };

        // If the peer requests data from beyond the data availability boundary we altruistically cap to the right time range
        let forwards_block_root_iter =
            match self.chain.forwards_iter_block_roots(serve_blobs_from_slot) {
                Ok(iter) => iter,
                Err(BeaconChainError::HistoricalBlockError(
                    HistoricalBlockError::BlockOutOfRange {
                        slot,
                        oldest_block_slot,
                    },
                )) => {
                    debug!(self.log, "Range request failed during backfill";
                        "requested_slot" => slot,
                        "oldest_known_slot" => oldest_block_slot
                    );
                    return self.send_error_response(
                        peer_id,
                        RPCResponseErrorCode::ResourceUnavailable,
                        "Backfilling".into(),
                        request_id,
                    );
                }
                Err(e) => {
                    self.send_error_response(
                        peer_id,
                        RPCResponseErrorCode::ServerError,
                        "Database error".into(),
                        request_id,
                    );
                    return error!(self.log, "Unable to obtain root iter";
                        "request" => ?req,
                        "peer" => %peer_id,
                        "error" => ?e
                    );
                }
            };

        // Pick out the required blocks, ignoring skip-slots.
        let mut last_block_root = req
            .start_slot
            .checked_sub(1)
            .map(|prev_slot| {
                self.chain
                    .block_root_at_slot(Slot::new(prev_slot), WhenSlotSkipped::Prev)
            })
            .transpose()
            .ok()
            .flatten()
            .flatten();
        let maybe_block_roots = process_results(forwards_block_root_iter, |iter| {
            iter.take_while(|(_, slot)| slot.as_u64() < req.start_slot.saturating_add(req.count))
                // map skip slots to None
                .map(|(root, _)| {
                    let result = if Some(root) == last_block_root {
                        None
                    } else {
                        Some(root)
                    };
                    last_block_root = Some(root);
                    result
                })
                .collect::<Vec<Option<Hash256>>>()
        });

        let block_roots = match maybe_block_roots {
            Ok(block_roots) => block_roots,
            Err(e) => {
                return error!(self.log, "Error during iteration over blocks";
                    "request" => ?req,
                    "peer" => %peer_id,
                    "error" => ?e
                )
            }
        };

        // remove all skip slots
        let block_roots = block_roots.into_iter().flatten().collect::<Vec<_>>();

        let blobs_sent = 0;
        let mut send_response = true;

        for root in block_roots {
<<<<<<< HEAD
            match self.chain.get_blobs(&root) {
                Ok(Some(_blobs)) => {
                    todo!();
                    // // TODO: more GROSS code ahead. Reader beware
                    // let types::BlobsSidecar {
                    //     beacon_block_root,
                    //     beacon_block_slot,
                    //     blobs: blob_bundle,
                    //     kzg_aggregated_proof: _,
                    // }: types::BlobsSidecar<_> = blobs;
                    //
                    // for (blob_index, blob) in blob_bundle.into_iter().enumerate() {
                    //     let blob_sidecar = types::BlobSidecar {
                    //         block_root: beacon_block_root,
                    //         index: blob_index as u64,
                    //         slot: beacon_block_slot,
                    //         block_parent_root: Hash256::zero(),
                    //         proposer_index: 0,
                    //         blob,
                    //         kzg_commitment: types::KzgCommitment::default(),
                    //         kzg_proof: types::KzgProof::default(),
                    //     };
                    //
                    //     blobs_sent += 1;
                    //     self.send_network_message(NetworkMessage::SendResponse {
                    //         peer_id,
                    //         response: Response::BlobsByRange(Some(Arc::new(blob_sidecar))),
                    //         id: request_id,
                    //     });
                    // }
=======
            match self.chain.get_blobs(&root, data_availability_boundary) {
                Ok(Some(blob_sidecar_list)) => {
                    for blob_sidecar in blob_sidecar_list.iter() {
                        blobs_sent += 1;
                        self.send_network_message(NetworkMessage::SendResponse {
                            peer_id,
                            response: Response::BlobsByRange(Some(blob_sidecar.clone())),
                            id: request_id,
                        });
                    }
>>>>>>> d1e653cf
                }
                Ok(None) => {
                    error!(
                        self.log,
                        "No blobs or block in the store for block root";
                        "request" => ?req,
                        "peer" => %peer_id,
                        "block_root" => ?root
                    );
                    self.send_error_response(
                        peer_id,
                        RPCResponseErrorCode::ServerError,
                        "Database inconsistency".into(),
                        request_id,
                    );
                    send_response = false;
                    break;
                }
                Err(BeaconChainError::BlobsUnavailable) => {
                    error!(
                        self.log,
                        "No blobs in the store for block root";
                        "request" => ?req,
                        "peer" => %peer_id,
                        "block_root" => ?root
                    );
                    self.send_error_response(
                        peer_id,
                        RPCResponseErrorCode::ResourceUnavailable,
                        "Blobs unavailable".into(),
                        request_id,
                    );
                    send_response = false;
                    break;
                }
                Err(e) => {
                    error!(
                        self.log,
                        "Error fetching blinded block for block root";
                        "request" => ?req,
                        "peer" => %peer_id,
                        "block_root" => ?root,
                        "error" => ?e
                    );
                    self.send_error_response(
                        peer_id,
                        RPCResponseErrorCode::ServerError,
                        "No blobs and failed fetching corresponding block".into(),
                        request_id,
                    );
                    send_response = false;
                    break;
                }
            }
        }

        let current_slot = self
            .chain
            .slot()
            .unwrap_or_else(|_| self.chain.slot_clock.genesis_slot());

        if blobs_sent < (req.count as usize) {
            debug!(
                self.log,
                "BlobsByRange Response processed";
                "peer" => %peer_id,
                "msg" => "Failed to return all requested blobs",
                "start_slot" => req.start_slot,
                "current_slot" => current_slot,
                "requested" => req.count,
                "returned" => blobs_sent
            );
        } else {
            debug!(
                self.log,
                "BlobsByRange Response processed";
                "peer" => %peer_id,
                "start_slot" => req.start_slot,
                "current_slot" => current_slot,
                "requested" => req.count,
                "returned" => blobs_sent
            );
        }

        if send_response {
            // send the stream terminator
            self.send_network_message(NetworkMessage::SendResponse {
                peer_id,
                response: Response::BlobsByRange(None),
                id: request_id,
            });
        }

        drop(send_on_drop);
    }
}<|MERGE_RESOLUTION|>--- conflicted
+++ resolved
@@ -226,47 +226,6 @@
         executor.spawn(
             async move {
                 let requested_blobs = request.blob_ids.len();
-<<<<<<< HEAD
-                let send_block_count = 0;
-                let mut send_response = true;
-                for BlobIdentifier{ block_root: root, index: _index } in request.blob_ids.into_iter() {
-                    match self
-                        .chain
-                        .get_block_and_blobs_checking_early_attester_cache(&root)
-                        .await
-                    {
-                        Ok(Some(())) => {
-                            todo!();
-                            // //
-                            // // TODO: HORRIBLE NSFW CODE AHEAD
-                            // //
-                            // let types::SignedBeaconBlockAndBlobsSidecar {beacon_block, blobs_sidecar} = block_and_blobs;
-                            // let types::BlobsSidecar{ beacon_block_root, beacon_block_slot, blobs: blob_bundle, kzg_aggregated_proof }: types::BlobsSidecar<_> = blobs_sidecar.as_ref().clone();
-                            // // TODO: this should be unreachable after this is addressed seriously,
-                            // // so for now let's be ok with a panic in the expect.
-                            // let block = beacon_block.message_eip4844().expect("We fucked up the block blob stuff");
-                            // // Intentionally not accessing the list directly
-                            // for (known_index, blob) in blob_bundle.into_iter().enumerate() {
-                            //     if (known_index as u64) == index {
-                            //         let blob_sidecar = types::BlobSidecar{
-                            //             block_root: beacon_block_root,
-                            //             index,
-                            //             slot: beacon_block_slot,
-                            //             block_parent_root: block.parent_root,
-                            //             proposer_index: block.proposer_index,
-                            //             blob,
-                            //             kzg_commitment: block.body.blob_kzg_commitments[known_index], // TODO: needs to be stored in a more logical way so that this won't panic.
-                            //             kzg_proof: kzg_aggregated_proof // TODO: yeah
-                            //         };
-                            //         self.send_response(
-                            //             peer_id,
-                            //             Response::BlobsByRoot(Some(Arc::new(blob_sidecar))),
-                            //             request_id,
-                            //         );
-                            //         send_block_count += 1;
-                            //     }
-                            // }
-=======
                 let mut send_blob_count = 0;
                 let mut send_response = true;
 
@@ -297,7 +256,6 @@
                                     break;
                                 }
                             }
->>>>>>> d1e653cf
                         }
                         Ok(None) => {
                             debug!(
@@ -871,38 +829,6 @@
         let mut send_response = true;
 
         for root in block_roots {
-<<<<<<< HEAD
-            match self.chain.get_blobs(&root) {
-                Ok(Some(_blobs)) => {
-                    todo!();
-                    // // TODO: more GROSS code ahead. Reader beware
-                    // let types::BlobsSidecar {
-                    //     beacon_block_root,
-                    //     beacon_block_slot,
-                    //     blobs: blob_bundle,
-                    //     kzg_aggregated_proof: _,
-                    // }: types::BlobsSidecar<_> = blobs;
-                    //
-                    // for (blob_index, blob) in blob_bundle.into_iter().enumerate() {
-                    //     let blob_sidecar = types::BlobSidecar {
-                    //         block_root: beacon_block_root,
-                    //         index: blob_index as u64,
-                    //         slot: beacon_block_slot,
-                    //         block_parent_root: Hash256::zero(),
-                    //         proposer_index: 0,
-                    //         blob,
-                    //         kzg_commitment: types::KzgCommitment::default(),
-                    //         kzg_proof: types::KzgProof::default(),
-                    //     };
-                    //
-                    //     blobs_sent += 1;
-                    //     self.send_network_message(NetworkMessage::SendResponse {
-                    //         peer_id,
-                    //         response: Response::BlobsByRange(Some(Arc::new(blob_sidecar))),
-                    //         id: request_id,
-                    //     });
-                    // }
-=======
             match self.chain.get_blobs(&root, data_availability_boundary) {
                 Ok(Some(blob_sidecar_list)) => {
                     for blob_sidecar in blob_sidecar_list.iter() {
@@ -913,7 +839,6 @@
                             id: request_id,
                         });
                     }
->>>>>>> d1e653cf
                 }
                 Ok(None) => {
                     error!(
