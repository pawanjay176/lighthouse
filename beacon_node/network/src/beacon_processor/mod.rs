--- conflicted
+++ resolved
@@ -784,6 +784,21 @@
                     message_id,
                     peer_id,
                     aggregate: attestation,
+                    seen_timestamp,
+                },
+            },
+            ReadyWork::LightClientUpdate(QueuedLightClientUpdate {
+                peer_id,
+                message_id,
+                light_client_optimistic_update,
+                seen_timestamp,
+                ..
+            }) => Self {
+                drop_during_sync: true,
+                work: Work::UnknownLightClientOptimisticUpdate {
+                    message_id,
+                    peer_id,
+                    light_client_optimistic_update,
                     seen_timestamp,
                 },
             },
@@ -1520,13 +1535,11 @@
                             Work::GossipBlsToExecutionChange { .. } => {
                                 gossip_bls_to_execution_change_queue.push(work, work_id, &self.log)
                             }
-<<<<<<< HEAD
                             Work::BlobsByRootsRequest { .. } => {
                                 blbroots_queue.push(work, work_id, &self.log)
-=======
+                            }
                             Work::UnknownLightClientOptimisticUpdate { .. } => {
                                 unknown_light_client_update_queue.push(work, work_id, &self.log)
->>>>>>> e062a7cf
                             }
                         }
                     }
