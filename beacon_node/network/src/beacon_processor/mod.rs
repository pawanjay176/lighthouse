--- conflicted
+++ resolved
@@ -340,7 +340,6 @@
         }
     }
 
-<<<<<<< HEAD
     /// Create a new `Work` event for some sync committee signature.
     pub fn gossip_sync_signature(
         message_id: MessageId,
@@ -395,8 +394,6 @@
         }
     }
 
-=======
->>>>>>> 8fa6e463
     /// Create a new `Work` event for some exit.
     pub fn gossip_voluntary_exit(
         message_id: MessageId,
