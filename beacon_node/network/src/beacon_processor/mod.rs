--- conflicted
+++ resolved
@@ -1450,160 +1450,6 @@
                         work_reprocessing_tx,
                         duplicate_cache,
                         seen_timestamp,
-<<<<<<< HEAD
-                    ),
-                    /*
-                     * Voluntary exits received on gossip.
-                     */
-                    Work::GossipVoluntaryExit {
-                        message_id,
-                        peer_id,
-                        voluntary_exit,
-                    } => worker.process_gossip_voluntary_exit(message_id, peer_id, *voluntary_exit),
-                    /*
-                     * Proposer slashings received on gossip.
-                     */
-                    Work::GossipProposerSlashing {
-                        message_id,
-                        peer_id,
-                        proposer_slashing,
-                    } => worker.process_gossip_proposer_slashing(
-                        message_id,
-                        peer_id,
-                        *proposer_slashing,
-                    ),
-                    /*
-                     * Attester slashings received on gossip.
-                     */
-                    Work::GossipAttesterSlashing {
-                        message_id,
-                        peer_id,
-                        attester_slashing,
-                    } => worker.process_gossip_attester_slashing(
-                        message_id,
-                        peer_id,
-                        *attester_slashing,
-                    ),
-                    /*
-                     * Sync committee message verification.
-                     */
-                    Work::GossipSyncSignature {
-                        message_id,
-                        peer_id,
-                        sync_signature,
-                        subnet_id,
-                        seen_timestamp,
-                    } => worker.process_gossip_sync_committee_signature(
-                        message_id,
-                        peer_id,
-                        *sync_signature,
-                        subnet_id,
-                        seen_timestamp,
-                    ),
-                    /*
-                     * Syn contribution verification.
-                     */
-                    Work::GossipSyncContribution {
-                        message_id,
-                        peer_id,
-                        sync_contribution,
-                        seen_timestamp,
-                    } => worker.process_sync_committee_contribution(
-                        message_id,
-                        peer_id,
-                        *sync_contribution,
-                        seen_timestamp,
-                    ),
-                    /*
-                     * Verification for beacon blocks received during syncing via RPC.
-                     */
-                    Work::RpcBlock {
-                        block,
-                        seen_timestamp,
-                        process_type,
-                        should_process,
-                    } => {
-                        worker.process_rpc_block(
-                            block,
-                            seen_timestamp,
-                            process_type,
-                            work_reprocessing_tx.clone(),
-                            duplicate_cache,
-                            should_process,
-                        );
-                    }
-                    /*
-                     * Verification for a chain segment (multiple blocks).
-                     */
-                    Work::ChainSegment { process_id, blocks } => {
-                        worker.process_chain_segment(process_id, blocks)
-                    }
-                    /*
-                     * Processing of Status Messages.
-                     */
-                    Work::Status { peer_id, message } => worker.process_status(peer_id, message),
-                    /*
-                     * Processing of range syncing requests from other peers.
-                     */
-                    Work::BlocksByRangeRequest {
-                        peer_id,
-                        request_id,
-                        request,
-                    } => {
-                        return worker.handle_blocks_by_range_request(
-                            sub_executor,
-                            send_idle_on_drop,
-                            peer_id,
-                            request_id,
-                            request,
-                        )
-                    }
-                    /*
-                     * Processing of blocks by roots requests from other peers.
-                     */
-                    Work::BlocksByRootsRequest {
-                        peer_id,
-                        request_id,
-                        request,
-                    } => {
-                        return worker.handle_blocks_by_root_request(
-                            sub_executor,
-                            send_idle_on_drop,
-                            peer_id,
-                            request_id,
-                            request,
-                        )
-                    }
-                    Work::UnknownBlockAttestation {
-                        message_id,
-                        peer_id,
-                        attestation,
-                        subnet_id,
-                        should_import,
-                        seen_timestamp,
-                    } => worker.process_gossip_attestation(
-                        message_id,
-                        peer_id,
-                        attestation,
-                        subnet_id,
-                        should_import,
-                        None, // Do not allow this attestation to be re-processed beyond this point.
-                        seen_timestamp,
-                    ),
-                    Work::UnknownBlockAggregate {
-                        message_id,
-                        peer_id,
-                        aggregate,
-                        seen_timestamp,
-                    } => worker.process_gossip_aggregate(
-                        message_id,
-                        peer_id,
-                        aggregate,
-                        None,
-                        seen_timestamp,
-                    ),
-                };
-=======
                     )
                     .await
             }),
@@ -1691,12 +1537,14 @@
                 block,
                 seen_timestamp,
                 process_type,
+                should_process,
             } => task_spawner.spawn_async(worker.process_rpc_block(
                 block,
                 seen_timestamp,
                 process_type,
                 work_reprocessing_tx,
                 duplicate_cache,
+                should_process,
             )),
             /*
              * Verification for a chain segment (multiple blocks).
@@ -1776,7 +1624,6 @@
         };
     }
 }
->>>>>>> 5dbfb37d
 
 /// Spawns tasks that are either:
 ///
