use crate::rpc::methods::*;
use crate::rpc::{
    codec::base::OutboundCodec,
    protocol::{Encoding, Protocol, ProtocolId, RPCError, Version},
};
use crate::rpc::{ErrorMessage, RPCCodedResponse, RPCRequest, RPCResponse};
use libp2p::bytes::BytesMut;
use snap::read::FrameDecoder;
use snap::write::FrameEncoder;
use ssz::{Decode, Encode};
use std::io::Cursor;
use std::io::ErrorKind;
use std::io::{Read, Write};
use std::marker::PhantomData;
use tokio_util::codec::{Decoder, Encoder};
use types::{EthSpec, SignedBeaconBlock};
use unsigned_varint::codec::Uvi;

/* Inbound Codec */

pub struct SSZSnappyInboundCodec<TSpec: EthSpec> {
    protocol: ProtocolId,
    inner: Uvi<usize>,
    len: Option<usize>,
    /// Maximum bytes that can be sent in one req/resp chunked responses.
    max_packet_size: usize,
    phantom: PhantomData<TSpec>,
}

impl<T: EthSpec> SSZSnappyInboundCodec<T> {
    pub fn new(protocol: ProtocolId, max_packet_size: usize) -> Self {
        let uvi_codec = Uvi::default();
        // this encoding only applies to ssz_snappy.
        debug_assert_eq!(protocol.encoding, Encoding::SSZSnappy);

        SSZSnappyInboundCodec {
            inner: uvi_codec,
            protocol,
            len: None,
            phantom: PhantomData,
            max_packet_size,
        }
    }
}

// Encoder for inbound streams: Encodes RPC Responses sent to peers.
<<<<<<< HEAD
impl<TSpec: EthSpec> Encoder<RPCErrorResponse<TSpec>> for SSZSnappyInboundCodec<TSpec> {
=======
impl<TSpec: EthSpec> Encoder for SSZSnappyInboundCodec<TSpec> {
    type Item = RPCCodedResponse<TSpec>;
>>>>>>> 353e496b
    type Error = RPCError;

    fn encode(&mut self, item: RPCErrorResponse<TSpec>, dst: &mut BytesMut) -> Result<(), Self::Error> {
        let bytes = match item {
            RPCCodedResponse::Success(resp) => match resp {
                RPCResponse::Status(res) => res.as_ssz_bytes(),
                RPCResponse::BlocksByRange(res) => res.as_ssz_bytes(),
                RPCResponse::BlocksByRoot(res) => res.as_ssz_bytes(),
                RPCResponse::Pong(res) => res.data.as_ssz_bytes(),
                RPCResponse::MetaData(res) => res.as_ssz_bytes(),
            },
            RPCCodedResponse::InvalidRequest(err) => err.as_ssz_bytes(),
            RPCCodedResponse::ServerError(err) => err.as_ssz_bytes(),
            RPCCodedResponse::Unknown(err) => err.as_ssz_bytes(),
            RPCCodedResponse::StreamTermination(_) => {
                unreachable!("Code error - attempting to encode a stream termination")
            }
        };
        // SSZ encoded bytes should be within `max_packet_size`
        if bytes.len() > self.max_packet_size {
            return Err(RPCError::InternalError(
                "attempting to encode data > max_packet_size".into(),
            ));
        }
        // Inserts the length prefix of the uncompressed bytes into dst
        // encoded as a unsigned varint
        self.inner
            .encode(bytes.len(), dst)
            .map_err(RPCError::from)?;

        let mut writer = FrameEncoder::new(Vec::new());
        writer.write_all(&bytes).map_err(RPCError::from)?;
        writer.flush().map_err(RPCError::from)?;

        // Write compressed bytes to `dst`
        dst.extend_from_slice(writer.get_ref());
        Ok(())
    }
}

// Decoder for inbound streams: Decodes RPC requests from peers
impl<TSpec: EthSpec> Decoder for SSZSnappyInboundCodec<TSpec> {
    type Item = RPCRequest<TSpec>;
    type Error = RPCError;

    fn decode(&mut self, src: &mut BytesMut) -> Result<Option<Self::Item>, Self::Error> {
        if self.len.is_none() {
            // Decode the length of the uncompressed bytes from an unsigned varint
            match self.inner.decode(src).map_err(RPCError::from)? {
                Some(length) => {
                    self.len = Some(length);
                }
                None => return Ok(None), // need more bytes to decode length
            }
        };

        let length = self.len.expect("length should be Some");

        // Should not attempt to decode rpc chunks with length > max_packet_size
        if length > self.max_packet_size {
            return Err(RPCError::InvalidData);
        }
        let mut reader = FrameDecoder::new(Cursor::new(&src));
        let mut decoded_buffer = vec![0; length];

        match reader.read_exact(&mut decoded_buffer) {
            Ok(()) => {
                // `n` is how many bytes the reader read in the compressed stream
                let n = reader.get_ref().position();
                self.len = None;
                src.split_to(n as usize);
                match self.protocol.message_name {
                    Protocol::Status => match self.protocol.version {
                        Version::V1 => Ok(Some(RPCRequest::Status(StatusMessage::from_ssz_bytes(
                            &decoded_buffer,
                        )?))),
                    },
                    Protocol::Goodbye => match self.protocol.version {
                        Version::V1 => Ok(Some(RPCRequest::Goodbye(
                            GoodbyeReason::from_ssz_bytes(&decoded_buffer)?,
                        ))),
                    },
                    Protocol::BlocksByRange => match self.protocol.version {
                        Version::V1 => Ok(Some(RPCRequest::BlocksByRange(
                            BlocksByRangeRequest::from_ssz_bytes(&decoded_buffer)?,
                        ))),
                    },
                    Protocol::BlocksByRoot => match self.protocol.version {
                        Version::V1 => Ok(Some(RPCRequest::BlocksByRoot(BlocksByRootRequest {
                            block_roots: Vec::from_ssz_bytes(&decoded_buffer)?,
                        }))),
                    },
                    Protocol::Ping => match self.protocol.version {
                        Version::V1 => Ok(Some(RPCRequest::Ping(Ping::from_ssz_bytes(
                            &decoded_buffer,
                        )?))),
                    },
                    Protocol::MetaData => match self.protocol.version {
                        Version::V1 => {
                            if decoded_buffer.len() > 0 {
                                Err(RPCError::InvalidData)
                            } else {
                                Ok(Some(RPCRequest::MetaData(PhantomData)))
                            }
                        }
                    },
                }
            }
            Err(e) => match e.kind() {
                // Haven't received enough bytes to decode yet
                // TODO: check if this is the only Error variant where we return `Ok(None)`
                ErrorKind::UnexpectedEof => {
                    return Ok(None);
                }
                _ => return Err(e).map_err(RPCError::from),
            },
        }
    }
}

/* Outbound Codec: Codec for initiating RPC requests */
pub struct SSZSnappyOutboundCodec<TSpec: EthSpec> {
    inner: Uvi<usize>,
    len: Option<usize>,
    protocol: ProtocolId,
    /// Maximum bytes that can be sent in one req/resp chunked responses.
    max_packet_size: usize,
    phantom: PhantomData<TSpec>,
}

impl<TSpec: EthSpec> SSZSnappyOutboundCodec<TSpec> {
    pub fn new(protocol: ProtocolId, max_packet_size: usize) -> Self {
        let uvi_codec = Uvi::default();
        // this encoding only applies to ssz_snappy.
        debug_assert_eq!(protocol.encoding, Encoding::SSZSnappy);

        SSZSnappyOutboundCodec {
            inner: uvi_codec,
            protocol,
            max_packet_size,
            len: None,
            phantom: PhantomData,
        }
    }
}

// Encoder for outbound streams: Encodes RPC Requests to peers
impl<TSpec: EthSpec> Encoder<RPCRequest<TSpec>> for SSZSnappyOutboundCodec<TSpec> {
    type Error = RPCError;

    fn encode(&mut self, item: RPCRequest<TSpec>, dst: &mut BytesMut) -> Result<(), Self::Error> {
        let bytes = match item {
            RPCRequest::Status(req) => req.as_ssz_bytes(),
            RPCRequest::Goodbye(req) => req.as_ssz_bytes(),
            RPCRequest::BlocksByRange(req) => req.as_ssz_bytes(),
            RPCRequest::BlocksByRoot(req) => req.block_roots.as_ssz_bytes(),
            RPCRequest::Ping(req) => req.as_ssz_bytes(),
            RPCRequest::MetaData(_) => return Ok(()), // no metadata to encode
        };
        // SSZ encoded bytes should be within `max_packet_size`
        if bytes.len() > self.max_packet_size {
            return Err(RPCError::InternalError(
                "attempting to encode data > max_packet_size",
            ));
        }

        // Inserts the length prefix of the uncompressed bytes into dst
        // encoded as a unsigned varint
        self.inner
            .encode(bytes.len(), dst)
            .map_err(RPCError::from)?;

        let mut writer = FrameEncoder::new(Vec::new());
        writer.write_all(&bytes).map_err(RPCError::from)?;
        writer.flush().map_err(RPCError::from)?;

        // Write compressed bytes to `dst`
        dst.extend_from_slice(writer.get_ref());
        Ok(())
    }
}

// Decoder for outbound streams: Decodes RPC responses from peers.
//
// The majority of the decoding has now been pushed upstream due to the changing specification.
// We prefer to decode blocks and attestations with extra knowledge about the chain to perform
// faster verification checks before decoding entire blocks/attestations.
impl<TSpec: EthSpec> Decoder for SSZSnappyOutboundCodec<TSpec> {
    type Item = RPCResponse<TSpec>;
    type Error = RPCError;

    fn decode(&mut self, src: &mut BytesMut) -> Result<Option<Self::Item>, Self::Error> {
        if self.len.is_none() {
            // Decode the length of the uncompressed bytes from an unsigned varint
            match self.inner.decode(src).map_err(RPCError::from)? {
                Some(length) => {
                    self.len = Some(length as usize);
                }
                None => return Ok(None), // need more bytes to decode length
            }
        };

        let length = self.len.expect("length should be Some");

        // Should not attempt to decode rpc chunks with length > max_packet_size
        if length > self.max_packet_size {
            return Err(RPCError::InvalidData);
        }
        let mut reader = FrameDecoder::new(Cursor::new(&src));
        let mut decoded_buffer = vec![0; length];
        match reader.read_exact(&mut decoded_buffer) {
            Ok(()) => {
                // `n` is how many bytes the reader read in the compressed stream
                let n = reader.get_ref().position();
                self.len = None;
                src.split_to(n as usize);
                match self.protocol.message_name {
                    Protocol::Status => match self.protocol.version {
                        Version::V1 => Ok(Some(RPCResponse::Status(
                            StatusMessage::from_ssz_bytes(&decoded_buffer)?,
                        ))),
                    },
                    Protocol::Goodbye => {
                        // Goodbye does not have a response
                        Err(RPCError::InvalidData)
                    }
                    Protocol::BlocksByRange => match self.protocol.version {
                        Version::V1 => Ok(Some(RPCResponse::BlocksByRange(Box::new(
                            SignedBeaconBlock::from_ssz_bytes(&decoded_buffer)?,
                        )))),
                    },
                    Protocol::BlocksByRoot => match self.protocol.version {
                        Version::V1 => Ok(Some(RPCResponse::BlocksByRoot(Box::new(
                            SignedBeaconBlock::from_ssz_bytes(&decoded_buffer)?,
                        )))),
                    },
                    Protocol::Ping => match self.protocol.version {
                        Version::V1 => Ok(Some(RPCResponse::Pong(Ping {
                            data: u64::from_ssz_bytes(&decoded_buffer)?,
                        }))),
                    },
                    Protocol::MetaData => match self.protocol.version {
                        Version::V1 => Ok(Some(RPCResponse::MetaData(MetaData::from_ssz_bytes(
                            &decoded_buffer,
                        )?))),
                    },
                }
            }
            Err(e) => match e.kind() {
                // Haven't received enough bytes to decode yet
                // TODO: check if this is the only Error variant where we return `Ok(None)`
                ErrorKind::UnexpectedEof => {
                    return Ok(None);
                }
                _ => return Err(e).map_err(RPCError::from),
            },
        }
    }
}

impl<TSpec: EthSpec> OutboundCodec<RPCRequest<TSpec>> for SSZSnappyOutboundCodec<TSpec> {
    type ErrorType = ErrorMessage;

    fn decode_error(&mut self, src: &mut BytesMut) -> Result<Option<Self::ErrorType>, RPCError> {
        if self.len.is_none() {
            // Decode the length of the uncompressed bytes from an unsigned varint
            match self.inner.decode(src).map_err(RPCError::from)? {
                Some(length) => {
                    self.len = Some(length as usize);
                }
                None => return Ok(None), // need more bytes to decode length
            }
        };

        let length = self.len.expect("length should be Some");

        // Should not attempt to decode rpc chunks with length > max_packet_size
        if length > self.max_packet_size {
            return Err(RPCError::InvalidData);
        }
        let mut reader = FrameDecoder::new(Cursor::new(&src));
        let mut decoded_buffer = vec![0; length];
        match reader.read_exact(&mut decoded_buffer) {
            Ok(()) => {
                // `n` is how many bytes the reader read in the compressed stream
                let n = reader.get_ref().position();
                self.len = None;
                src.split_to(n as usize);
                Ok(Some(ErrorMessage::from_ssz_bytes(&decoded_buffer)?))
            }
            Err(e) => match e.kind() {
                // Haven't received enough bytes to decode yet
                // TODO: check if this is the only Error variant where we return `Ok(None)`
                ErrorKind::UnexpectedEof => {
                    return Ok(None);
                }
                _ => return Err(e).map_err(RPCError::from),
            },
        }
    }
}<|MERGE_RESOLUTION|>--- conflicted
+++ resolved
@@ -44,15 +44,14 @@
 }
 
 // Encoder for inbound streams: Encodes RPC Responses sent to peers.
-<<<<<<< HEAD
-impl<TSpec: EthSpec> Encoder<RPCErrorResponse<TSpec>> for SSZSnappyInboundCodec<TSpec> {
-=======
-impl<TSpec: EthSpec> Encoder for SSZSnappyInboundCodec<TSpec> {
-    type Item = RPCCodedResponse<TSpec>;
->>>>>>> 353e496b
+impl<TSpec: EthSpec> Encoder<RPCCodedResponse<TSpec>> for SSZSnappyInboundCodec<TSpec> {
     type Error = RPCError;
 
-    fn encode(&mut self, item: RPCErrorResponse<TSpec>, dst: &mut BytesMut) -> Result<(), Self::Error> {
+    fn encode(
+        &mut self,
+        item: RPCCodedResponse<TSpec>,
+        dst: &mut BytesMut,
+    ) -> Result<(), Self::Error> {
         let bytes = match item {
             RPCCodedResponse::Success(resp) => match resp {
                 RPCResponse::Status(res) => res.as_ssz_bytes(),
