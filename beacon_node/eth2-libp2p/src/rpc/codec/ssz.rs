use crate::rpc::methods::*;
use crate::rpc::{
    codec::base::OutboundCodec,
    protocol::{
        ProtocolId, RPCError, RPC_BLOCKS_BY_RANGE, RPC_BLOCKS_BY_ROOT, RPC_GOODBYE, RPC_STATUS,
    },
};
use crate::rpc::{ErrorMessage, RPCErrorResponse, RPCRequest, RPCResponse};
use libp2p::bytes::{BufMut, Bytes, BytesMut};
use ssz::{Decode, Encode};
use std::marker::PhantomData;
use tokio::codec::{Decoder, Encoder};
<<<<<<< HEAD
use types::{BeaconBlock, EthSpec};
=======
use types::{EthSpec, SignedBeaconBlock};
>>>>>>> d8225990
use unsigned_varint::codec::UviBytes;

/* Inbound Codec */

pub struct SSZInboundCodec<TSpec: EthSpec> {
    inner: UviBytes,
    protocol: ProtocolId,
    phantom: PhantomData<TSpec>,
}

impl<T: EthSpec> SSZInboundCodec<T> {
    pub fn new(protocol: ProtocolId, max_packet_size: usize) -> Self {
        let mut uvi_codec = UviBytes::default();
        uvi_codec.set_max_len(max_packet_size);

        // this encoding only applies to ssz.
        debug_assert!(protocol.encoding.as_str() == "ssz");

        SSZInboundCodec {
            inner: uvi_codec,
            protocol,
            phantom: PhantomData,
        }
    }
}

// Encoder for inbound streams: Encodes RPC Responses sent to peers.
impl<TSpec: EthSpec> Encoder for SSZInboundCodec<TSpec> {
    type Item = RPCErrorResponse<TSpec>;
    type Error = RPCError;

    fn encode(&mut self, item: Self::Item, dst: &mut BytesMut) -> Result<(), Self::Error> {
        let bytes = match item {
            RPCErrorResponse::Success(resp) => match resp {
                RPCResponse::Status(res) => res.as_ssz_bytes(),
                RPCResponse::BlocksByRange(res) => res.as_ssz_bytes(),
                RPCResponse::BlocksByRoot(res) => res.as_ssz_bytes(),
            },
            RPCErrorResponse::InvalidRequest(err) => err.as_ssz_bytes(),
            RPCErrorResponse::ServerError(err) => err.as_ssz_bytes(),
            RPCErrorResponse::Unknown(err) => err.as_ssz_bytes(),
            RPCErrorResponse::StreamTermination(_) => {
                unreachable!("Code error - attempting to encode a stream termination")
            }
        };
        if !bytes.is_empty() {
            // length-prefix and return
            return self
                .inner
                .encode(Bytes::from(bytes), dst)
                .map_err(RPCError::from);
        } else {
            // payload is empty, add a 0-byte length prefix
            dst.reserve(1);
            dst.put_u8(0);
        }
        Ok(())
    }
}

// Decoder for inbound streams: Decodes RPC requests from peers
impl<TSpec: EthSpec> Decoder for SSZInboundCodec<TSpec> {
    type Item = RPCRequest<TSpec>;
    type Error = RPCError;

    fn decode(&mut self, src: &mut BytesMut) -> Result<Option<Self::Item>, Self::Error> {
        match self.inner.decode(src).map_err(RPCError::from) {
            Ok(Some(packet)) => match self.protocol.message_name.as_str() {
                RPC_STATUS => match self.protocol.version.as_str() {
                    "1" => Ok(Some(RPCRequest::Status(StatusMessage::from_ssz_bytes(
                        &packet,
                    )?))),
                    _ => unreachable!("Cannot negotiate an unknown version"),
                },
                RPC_GOODBYE => match self.protocol.version.as_str() {
                    "1" => Ok(Some(RPCRequest::Goodbye(GoodbyeReason::from_ssz_bytes(
                        &packet,
                    )?))),
                    _ => unreachable!("Cannot negotiate an unknown version"),
                },
                RPC_BLOCKS_BY_RANGE => match self.protocol.version.as_str() {
                    "1" => Ok(Some(RPCRequest::BlocksByRange(
                        BlocksByRangeRequest::from_ssz_bytes(&packet)?,
                    ))),
                    _ => unreachable!("Cannot negotiate an unknown version"),
                },
                RPC_BLOCKS_BY_ROOT => match self.protocol.version.as_str() {
                    "1" => Ok(Some(RPCRequest::BlocksByRoot(BlocksByRootRequest {
                        block_roots: Vec::from_ssz_bytes(&packet)?,
                    }))),
                    _ => unreachable!("Cannot negotiate an unknown version"),
                },
                _ => unreachable!("Cannot negotiate an unknown protocol"),
            },
            Ok(None) => Ok(None),
            Err(e) => Err(e),
        }
    }
}

/* Outbound Codec: Codec for initiating RPC requests */

pub struct SSZOutboundCodec<TSpec: EthSpec> {
    inner: UviBytes,
    protocol: ProtocolId,
    phantom: PhantomData<TSpec>,
}

impl<TSpec: EthSpec> SSZOutboundCodec<TSpec> {
    pub fn new(protocol: ProtocolId, max_packet_size: usize) -> Self {
        let mut uvi_codec = UviBytes::default();
        uvi_codec.set_max_len(max_packet_size);

        // this encoding only applies to ssz.
        debug_assert!(protocol.encoding.as_str() == "ssz");

        SSZOutboundCodec {
            inner: uvi_codec,
            protocol,
            phantom: PhantomData,
        }
    }
}

// Encoder for outbound streams: Encodes RPC Requests to peers
impl<TSpec: EthSpec> Encoder for SSZOutboundCodec<TSpec> {
    type Item = RPCRequest<TSpec>;
    type Error = RPCError;

    fn encode(&mut self, item: Self::Item, dst: &mut BytesMut) -> Result<(), Self::Error> {
        let bytes = match item {
            RPCRequest::Status(req) => req.as_ssz_bytes(),
            RPCRequest::Goodbye(req) => req.as_ssz_bytes(),
            RPCRequest::BlocksByRange(req) => req.as_ssz_bytes(),
            RPCRequest::BlocksByRoot(req) => req.block_roots.as_ssz_bytes(),
            RPCRequest::Phantom(_) => unreachable!("Never encode phantom data"),
        };
        // length-prefix
        self.inner
            .encode(libp2p::bytes::Bytes::from(bytes), dst)
            .map_err(RPCError::from)
    }
}

// Decoder for outbound streams: Decodes RPC responses from peers.
//
// The majority of the decoding has now been pushed upstream due to the changing specification.
// We prefer to decode blocks and attestations with extra knowledge about the chain to perform
// faster verification checks before decoding entire blocks/attestations.
impl<TSpec: EthSpec> Decoder for SSZOutboundCodec<TSpec> {
    type Item = RPCResponse<TSpec>;
    type Error = RPCError;

    fn decode(&mut self, src: &mut BytesMut) -> Result<Option<Self::Item>, Self::Error> {
        if src.len() == 1 && src[0] == 0_u8 {
            // the object is empty. We return the empty object if this is the case
            // clear the buffer and return an empty object
            src.clear();
            match self.protocol.message_name.as_str() {
                RPC_STATUS => match self.protocol.version.as_str() {
                    "1" => Err(RPCError::Custom(
                        "Status stream terminated unexpectedly".into(),
                    )), // cannot have an empty HELLO message. The stream has terminated unexpectedly
                    _ => unreachable!("Cannot negotiate an unknown version"),
                },
                RPC_GOODBYE => Err(RPCError::InvalidProtocol("GOODBYE doesn't have a response")),
                RPC_BLOCKS_BY_RANGE => match self.protocol.version.as_str() {
                    "1" => Err(RPCError::Custom(
                        "Status stream terminated unexpectedly, empty block".into(),
                    )), // cannot have an empty block message.
                    _ => unreachable!("Cannot negotiate an unknown version"),
                },
                RPC_BLOCKS_BY_ROOT => match self.protocol.version.as_str() {
                    "1" => Err(RPCError::Custom(
                        "Status stream terminated unexpectedly, empty block".into(),
                    )), // cannot have an empty block message.
                    _ => unreachable!("Cannot negotiate an unknown version"),
                },
                _ => unreachable!("Cannot negotiate an unknown protocol"),
            }
        } else {
            match self.inner.decode(src).map_err(RPCError::from) {
                Ok(Some(mut packet)) => {
                    // take the bytes from the buffer
                    let raw_bytes = packet.take();

                    match self.protocol.message_name.as_str() {
                        RPC_STATUS => match self.protocol.version.as_str() {
                            "1" => Ok(Some(RPCResponse::Status(StatusMessage::from_ssz_bytes(
                                &raw_bytes,
                            )?))),
                            _ => unreachable!("Cannot negotiate an unknown version"),
                        },
                        RPC_GOODBYE => {
                            Err(RPCError::InvalidProtocol("GOODBYE doesn't have a response"))
                        }
                        RPC_BLOCKS_BY_RANGE => match self.protocol.version.as_str() {
                            "1" => Ok(Some(RPCResponse::BlocksByRange(Box::new(
<<<<<<< HEAD
                                BeaconBlock::from_ssz_bytes(&raw_bytes)?,
=======
                                SignedBeaconBlock::from_ssz_bytes(&raw_bytes)?,
>>>>>>> d8225990
                            )))),
                            _ => unreachable!("Cannot negotiate an unknown version"),
                        },
                        RPC_BLOCKS_BY_ROOT => match self.protocol.version.as_str() {
                            "1" => Ok(Some(RPCResponse::BlocksByRoot(Box::new(
<<<<<<< HEAD
                                BeaconBlock::from_ssz_bytes(&raw_bytes)?,
=======
                                SignedBeaconBlock::from_ssz_bytes(&raw_bytes)?,
>>>>>>> d8225990
                            )))),
                            _ => unreachable!("Cannot negotiate an unknown version"),
                        },
                        _ => unreachable!("Cannot negotiate an unknown protocol"),
                    }
                }
                Ok(None) => Ok(None), // waiting for more bytes
                Err(e) => Err(e),
            }
        }
    }
}

impl<TSpec: EthSpec> OutboundCodec for SSZOutboundCodec<TSpec> {
    type ErrorType = ErrorMessage;

    fn decode_error(&mut self, src: &mut BytesMut) -> Result<Option<Self::ErrorType>, RPCError> {
        match self.inner.decode(src).map_err(RPCError::from) {
            Ok(Some(packet)) => Ok(Some(ErrorMessage::from_ssz_bytes(&packet)?)),
            Ok(None) => Ok(None),
            Err(e) => Err(e),
        }
    }
}<|MERGE_RESOLUTION|>--- conflicted
+++ resolved
@@ -10,11 +10,7 @@
 use ssz::{Decode, Encode};
 use std::marker::PhantomData;
 use tokio::codec::{Decoder, Encoder};
-<<<<<<< HEAD
-use types::{BeaconBlock, EthSpec};
-=======
 use types::{EthSpec, SignedBeaconBlock};
->>>>>>> d8225990
 use unsigned_varint::codec::UviBytes;
 
 /* Inbound Codec */
@@ -213,21 +209,13 @@
                         }
                         RPC_BLOCKS_BY_RANGE => match self.protocol.version.as_str() {
                             "1" => Ok(Some(RPCResponse::BlocksByRange(Box::new(
-<<<<<<< HEAD
-                                BeaconBlock::from_ssz_bytes(&raw_bytes)?,
-=======
                                 SignedBeaconBlock::from_ssz_bytes(&raw_bytes)?,
->>>>>>> d8225990
                             )))),
                             _ => unreachable!("Cannot negotiate an unknown version"),
                         },
                         RPC_BLOCKS_BY_ROOT => match self.protocol.version.as_str() {
                             "1" => Ok(Some(RPCResponse::BlocksByRoot(Box::new(
-<<<<<<< HEAD
-                                BeaconBlock::from_ssz_bytes(&raw_bytes)?,
-=======
                                 SignedBeaconBlock::from_ssz_bytes(&raw_bytes)?,
->>>>>>> d8225990
                             )))),
                             _ => unreachable!("Cannot negotiate an unknown version"),
                         },
