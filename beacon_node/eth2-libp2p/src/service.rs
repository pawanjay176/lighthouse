use crate::behaviour::{Behaviour, BehaviourEvent, PubsubMessage};
use crate::config::*;
use crate::error;
use crate::multiaddr::Protocol;
use crate::rpc::RPCEvent;
use crate::NetworkConfig;
use crate::{Topic, TopicHash};
use futures::prelude::*;
use futures::Stream;
use libp2p::core::{
    identity::Keypair, multiaddr::Multiaddr, muxing::StreamMuxerBox, nodes::Substream,
    transport::boxed::Boxed, ConnectedPoint,
};
use libp2p::{core, secio, swarm::NetworkBehaviour, PeerId, Swarm, Transport};
use slog::{crit, debug, error, info, trace, warn};
use std::fs::File;
use std::io::prelude::*;
use std::io::{Error, ErrorKind};
use std::time::Duration;
use tokio::timer::DelayQueue;

type Libp2pStream = Boxed<(PeerId, StreamMuxerBox), Error>;
type Libp2pBehaviour = Behaviour<Substream<StreamMuxerBox>>;

const NETWORK_KEY_FILENAME: &str = "key";
/// The time in milliseconds to wait before banning a peer. This allows for any Goodbye messages to be
/// flushed and protocols to be negotiated.
const BAN_PEER_WAIT_TIMEOUT: u64 = 200;

/// The configuration and state of the libp2p components for the beacon node.
pub struct Service {
    /// The libp2p Swarm handler.
    //TODO: Make this private
    pub swarm: Swarm<Libp2pStream, Libp2pBehaviour>,

    /// This node's PeerId.
    pub local_peer_id: PeerId,

    /// A current list of peers to ban after a given timeout.
    peers_to_ban: DelayQueue<PeerId>,

    /// A list of timeouts after which peers become unbanned.
    peer_ban_timeout: DelayQueue<PeerId>,

    /// The libp2p logger handle.
    pub log: slog::Logger,
}

impl Service {
    pub fn new(config: NetworkConfig, log: slog::Logger) -> error::Result<Self> {
        trace!(log, "Libp2p Service starting");

        let local_keypair = if let Some(hex_bytes) = &config.secret_key_hex {
            keypair_from_hex(hex_bytes)?
        } else {
            load_private_key(&config, &log)
        };

        // load the private key from CLI flag, disk or generate a new one
        let local_peer_id = PeerId::from(local_keypair.public());
        info!(log, "Libp2p Service"; "peer_id" => format!("{:?}", local_peer_id));

        let mut swarm = {
            // Set up the transport - tcp/ws with secio and mplex/yamux
            let transport = build_transport(local_keypair.clone());
            // Lighthouse network behaviour
            let behaviour = Behaviour::new(&local_keypair, &config, &log)?;
            Swarm::new(transport, behaviour, local_peer_id.clone())
        };

        // listen on the specified address
        let listen_multiaddr = {
            let mut m = Multiaddr::from(config.listen_address);
            m.push(Protocol::Tcp(config.libp2p_port));
            m
        };

        match Swarm::listen_on(&mut swarm, listen_multiaddr.clone()) {
            Ok(_) => {
                let mut log_address = listen_multiaddr;
                log_address.push(Protocol::P2p(local_peer_id.clone().into()));
                info!(log, "Listening established"; "address" => format!("{}", log_address));
            }
            Err(err) => {
                crit!(
                    log,
                    "Unable to listen on libp2p address";
                    "error" => format!("{:?}", err),
                    "listen_multiaddr" => format!("{}", listen_multiaddr),
                );
                return Err("Libp2p was unable to listen on the given listen address.".into());
            }
        };

        // helper closure for dialing peers
        let mut dial_addr = |multiaddr: Multiaddr| {
            match Swarm::dial_addr(&mut swarm, multiaddr.clone()) {
                Ok(()) => debug!(log, "Dialing libp2p peer"; "address" => format!("{}", multiaddr)),
                Err(err) => debug!(
                    log,
                    "Could not connect to peer"; "address" => format!("{}", multiaddr), "error" => format!("{:?}", err)
                ),
            };
        };

        // attempt to connect to user-input libp2p nodes
        for multiaddr in config.libp2p_nodes {
            dial_addr(multiaddr);
        }

        // attempt to connect to any specified boot-nodes
        for bootnode_enr in config.boot_nodes {
            for multiaddr in bootnode_enr.multiaddr() {
                // ignore udp multiaddr if it exists
                let components = multiaddr.iter().collect::<Vec<_>>();
                if let Protocol::Udp(_) = components[1] {
                    continue;
                }
                dial_addr(multiaddr);
            }
        }

        // subscribe to default gossipsub topics
        let mut topics = vec![];

        /* Here we subscribe to all the required gossipsub topics required for interop.
         * The topic builder adds the required prefix and postfix to the hardcoded topics that we
         * must subscribe to.
         */
        let topic_builder = |topic| {
            Topic::new(format!(
                "/{}/{}/{}",
                TOPIC_PREFIX, topic, TOPIC_ENCODING_POSTFIX,
            ))
        };
        topics.push(topic_builder(BEACON_BLOCK_TOPIC));
        topics.push(topic_builder(BEACON_ATTESTATION_TOPIC));
        topics.push(topic_builder(VOLUNTARY_EXIT_TOPIC));
        topics.push(topic_builder(PROPOSER_SLASHING_TOPIC));
        topics.push(topic_builder(ATTESTER_SLASHING_TOPIC));

        // Add any topics specified by the user
        topics.append(&mut config.topics.iter().cloned().map(Topic::new).collect());

        let mut subscribed_topics = vec![];
        for topic in topics {
            if swarm.subscribe(topic.clone()) {
                trace!(log, "Subscribed to topic"; "topic" => format!("{}", topic));
                subscribed_topics.push(topic);
            } else {
                warn!(log, "Could not subscribe to topic"; "topic" => format!("{}", topic));
            }
        }
        info!(log, "Subscribed to topics"; "topics" => format!("{:?}", subscribed_topics.iter().map(|t| format!("{}", t)).collect::<Vec<String>>()));

        Ok(Service {
            local_peer_id,
            swarm,
<<<<<<< HEAD
            peers_to_ban: SmallVec::new(),
=======
            peers_to_ban: DelayQueue::new(),
            peer_ban_timeout: DelayQueue::new(),
            verified_listen_address: false,
>>>>>>> 36624b1d
            log,
        })
    }

    /// Adds a peer to be banned for a period of time, specified by a timeout.
    pub fn disconnect_and_ban_peer(&mut self, peer_id: PeerId, timeout: Duration) {
        error!(self.log, "Disconnecting and banning peer"; "peer_id" => format!("{:?}", peer_id), "timeout" => format!("{:?}", timeout));
        self.peers_to_ban.insert(
            peer_id.clone(),
            Duration::from_millis(BAN_PEER_WAIT_TIMEOUT),
        );
        self.peer_ban_timeout.insert(peer_id, timeout);
    }
}

impl Stream for Service {
    type Item = Libp2pEvent;
    type Error = crate::error::Error;

    fn poll(&mut self) -> Poll<Option<Self::Item>, Self::Error> {
        loop {
            match self.swarm.poll() {
                Ok(Async::Ready(Some(event))) => match event {
                    BehaviourEvent::GossipMessage {
                        id,
                        source,
                        topics,
                        message,
                    } => {
                        trace!(self.log, "Gossipsub message received"; "service" => "Swarm");
                        return Ok(Async::Ready(Some(Libp2pEvent::PubsubMessage {
                            id,
                            source,
                            topics,
                            message,
                        })));
                    }
                    BehaviourEvent::RPC(peer_id, event) => {
                        return Ok(Async::Ready(Some(Libp2pEvent::RPC(peer_id, event))));
                    }
                    BehaviourEvent::PeerDialed(peer_id) => {
                        return Ok(Async::Ready(Some(Libp2pEvent::PeerDialed(peer_id))));
                    }
                    BehaviourEvent::PeerDisconnected(peer_id) => {
                        return Ok(Async::Ready(Some(Libp2pEvent::PeerDisconnected(peer_id))));
                    }
                    BehaviourEvent::PeerSubscribed(peer_id, topic) => {
                        return Ok(Async::Ready(Some(Libp2pEvent::PeerSubscribed(
                            peer_id, topic,
                        ))));
                    }
                },
                Ok(Async::Ready(None)) => unreachable!("Swarm stream shouldn't end"),
                Ok(Async::NotReady) => break,
                _ => break,
            }
        }
<<<<<<< HEAD
=======

        // check if peers need to be banned
        loop {
            match self.peers_to_ban.poll() {
                Ok(Async::Ready(Some(peer_id))) => {
                    let peer_id = peer_id.into_inner();
                    Swarm::ban_peer_id(&mut self.swarm, peer_id.clone());
                    // TODO: Correctly notify protocols of the disconnect
                    // TODO: Also remove peer from the DHT: https://github.com/sigp/lighthouse/issues/629
                    let dummy_connected_point = ConnectedPoint::Dialer {
                        address: "/ip4/0.0.0.0"
                            .parse::<Multiaddr>()
                            .expect("valid multiaddr"),
                    };
                    self.swarm
                        .inject_disconnected(&peer_id, dummy_connected_point);
                    // inform the behaviour that the peer has been banned
                    self.swarm.peer_banned(peer_id);
                }
                Ok(Async::NotReady) | Ok(Async::Ready(None)) => break,
                Err(e) => {
                    warn!(self.log, "Peer banning queue failed"; "error" => format!("{:?}", e));
                }
            }
        }

        // un-ban peer if it's timeout has expired
        loop {
            match self.peer_ban_timeout.poll() {
                Ok(Async::Ready(Some(peer_id))) => {
                    let peer_id = peer_id.into_inner();
                    debug!(self.log, "Peer has been unbanned"; "peer" => format!("{:?}", peer_id));
                    self.swarm.peer_unbanned(&peer_id);
                    Swarm::unban_peer_id(&mut self.swarm, peer_id);
                }
                Ok(Async::NotReady) | Ok(Async::Ready(None)) => break,
                Err(e) => {
                    warn!(self.log, "Peer banning timeout queue failed"; "error" => format!("{:?}", e));
                }
            }
        }

        // swarm is not ready
        // check to see if the address is different to the config. If so, update our ENR
        if !self.verified_listen_address {
            let multiaddr = Swarm::listeners(&self.swarm).next();
            if let Some(multiaddr) = multiaddr {
                self.verified_listen_address = true;
                if let Some(socket_addr) = multiaddr_to_socket_addr(multiaddr) {
                    self.swarm.update_local_enr_socket(socket_addr, true);
                }
            }
        }
>>>>>>> 36624b1d

        Ok(Async::NotReady)
    }
}

/// Converts a multiaddr to a `SocketAddr` if the multiaddr has the TCP/IP form. Libp2p currently
/// only supports TCP, so the UDP case is currently ignored.
fn multiaddr_to_socket_addr(multiaddr: &Multiaddr) -> Option<std::net::SocketAddr> {
    let protocols = multiaddr.iter().collect::<Vec<_>>();
    // assume the IP protocol
    match protocols[0] {
        Protocol::Ip4(address) => {
            if let Protocol::Tcp(port) = protocols[1] {
                Some(std::net::SocketAddr::new(address.into(), port))
            } else {
                None
            }
        }
        Protocol::Ip6(address) => {
            if let Protocol::Tcp(port) = protocols[1] {
                Some(std::net::SocketAddr::new(address.into(), port))
            } else {
                None
            }
        }
        _ => None,
    }
}

/// The implementation supports TCP/IP, WebSockets over TCP/IP, secio as the encryption layer, and
/// mplex or yamux as the multiplexing layer.
fn build_transport(local_private_key: Keypair) -> Boxed<(PeerId, StreamMuxerBox), Error> {
    // TODO: The Wire protocol currently doesn't specify encryption and this will need to be customised
    // in the future.
    let transport = libp2p::tcp::TcpConfig::new().nodelay(true);
    let transport = libp2p::dns::DnsConfig::new(transport);
    #[cfg(feature = "libp2p-websocket")]
    let transport = {
        let trans_clone = transport.clone();
        transport.or_transport(websocket::WsConfig::new(trans_clone))
    };
    transport
        .upgrade(core::upgrade::Version::V1)
        .authenticate(secio::SecioConfig::new(local_private_key))
        .multiplex(core::upgrade::SelectUpgrade::new(
            libp2p::yamux::Config::default(),
            libp2p::mplex::MplexConfig::new(),
        ))
        .map(|(peer, muxer), _| (peer, core::muxing::StreamMuxerBox::new(muxer)))
        .timeout(Duration::from_secs(20))
        .timeout(Duration::from_secs(20))
        .map_err(|err| Error::new(ErrorKind::Other, err))
        .boxed()
}

/// Events that can be obtained from polling the Libp2p Service.
pub enum Libp2pEvent {
    /// An RPC response request has been received on the swarm.
    RPC(PeerId, RPCEvent),
    /// Initiated the connection to a new peer.
    PeerDialed(PeerId),
    /// A peer has disconnected.
    PeerDisconnected(PeerId),
    /// Received pubsub message.
    PubsubMessage {
        id: String,
        source: PeerId,
        topics: Vec<TopicHash>,
        message: PubsubMessage,
    },
    /// Subscribed to peer for a topic hash.
    PeerSubscribed(PeerId, TopicHash),
}

fn keypair_from_hex(hex_bytes: &str) -> error::Result<Keypair> {
    let hex_bytes = if hex_bytes.starts_with("0x") {
        hex_bytes[2..].to_string()
    } else {
        hex_bytes.to_string()
    };

    hex::decode(&hex_bytes)
        .map_err(|e| format!("Failed to parse p2p secret key bytes: {:?}", e).into())
        .and_then(keypair_from_bytes)
}

fn keypair_from_bytes(mut bytes: Vec<u8>) -> error::Result<Keypair> {
    libp2p::core::identity::secp256k1::SecretKey::from_bytes(&mut bytes)
        .map(|secret| {
            let keypair: libp2p::core::identity::secp256k1::Keypair = secret.into();
            Keypair::Secp256k1(keypair)
        })
        .map_err(|e| format!("Unable to parse p2p secret key: {:?}", e).into())
}

/// Loads a private key from disk. If this fails, a new key is
/// generated and is then saved to disk.
///
/// Currently only secp256k1 keys are allowed, as these are the only keys supported by discv5.
fn load_private_key(config: &NetworkConfig, log: &slog::Logger) -> Keypair {
    // TODO: Currently using secp256k1 keypairs - currently required for discv5
    // check for key from disk
    let network_key_f = config.network_dir.join(NETWORK_KEY_FILENAME);
    if let Ok(mut network_key_file) = File::open(network_key_f.clone()) {
        let mut key_bytes: Vec<u8> = Vec::with_capacity(36);
        match network_key_file.read_to_end(&mut key_bytes) {
            Err(_) => debug!(log, "Could not read network key file"),
            Ok(_) => {
                // only accept secp256k1 keys for now
                if let Ok(secret_key) =
                    libp2p::core::identity::secp256k1::SecretKey::from_bytes(&mut key_bytes)
                {
                    let kp: libp2p::core::identity::secp256k1::Keypair = secret_key.into();
                    debug!(log, "Loaded network key from disk.");
                    return Keypair::Secp256k1(kp);
                } else {
                    debug!(log, "Network key file is not a valid secp256k1 key");
                }
            }
        }
    }

    // if a key could not be loaded from disk, generate a new one and save it
    let local_private_key = Keypair::generate_secp256k1();
    if let Keypair::Secp256k1(key) = local_private_key.clone() {
        let _ = std::fs::create_dir_all(&config.network_dir);
        match File::create(network_key_f.clone())
            .and_then(|mut f| f.write_all(&key.secret().to_bytes()))
        {
            Ok(_) => {
                debug!(log, "New network key generated and written to disk");
            }
            Err(e) => {
                warn!(
                    log,
                    "Could not write node key to file: {:?}. error: {}", network_key_f, e
                );
            }
        }
    }
    local_private_key
}<|MERGE_RESOLUTION|>--- conflicted
+++ resolved
@@ -156,13 +156,8 @@
         Ok(Service {
             local_peer_id,
             swarm,
-<<<<<<< HEAD
-            peers_to_ban: SmallVec::new(),
-=======
             peers_to_ban: DelayQueue::new(),
             peer_ban_timeout: DelayQueue::new(),
-            verified_listen_address: false,
->>>>>>> 36624b1d
             log,
         })
     }
@@ -220,8 +215,6 @@
                 _ => break,
             }
         }
-<<<<<<< HEAD
-=======
 
         // check if peers need to be banned
         loop {
@@ -264,44 +257,7 @@
             }
         }
 
-        // swarm is not ready
-        // check to see if the address is different to the config. If so, update our ENR
-        if !self.verified_listen_address {
-            let multiaddr = Swarm::listeners(&self.swarm).next();
-            if let Some(multiaddr) = multiaddr {
-                self.verified_listen_address = true;
-                if let Some(socket_addr) = multiaddr_to_socket_addr(multiaddr) {
-                    self.swarm.update_local_enr_socket(socket_addr, true);
-                }
-            }
-        }
->>>>>>> 36624b1d
-
         Ok(Async::NotReady)
-    }
-}
-
-/// Converts a multiaddr to a `SocketAddr` if the multiaddr has the TCP/IP form. Libp2p currently
-/// only supports TCP, so the UDP case is currently ignored.
-fn multiaddr_to_socket_addr(multiaddr: &Multiaddr) -> Option<std::net::SocketAddr> {
-    let protocols = multiaddr.iter().collect::<Vec<_>>();
-    // assume the IP protocol
-    match protocols[0] {
-        Protocol::Ip4(address) => {
-            if let Protocol::Tcp(port) = protocols[1] {
-                Some(std::net::SocketAddr::new(address.into(), port))
-            } else {
-                None
-            }
-        }
-        Protocol::Ip6(address) => {
-            if let Protocol::Tcp(port) = protocols[1] {
-                Some(std::net::SocketAddr::new(address.into(), port))
-            } else {
-                None
-            }
-        }
-        _ => None,
     }
 }
 
