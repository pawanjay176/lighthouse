# Base directories for the validator keys and secrets
DATADIR=~/.lighthouse/local-testnet

# Directory for the eth2 config
TESTNET_DIR=$DATADIR/testnet

# Mnemonic for the ganache test network
ETH1_NETWORK_MNEMONIC="vast thought differ pull jewel broom cook wrist tribe word before omit"

# Hardcoded deposit contract based on ETH1_NETWORK_MNEMONIC
DEPOSIT_CONTRACT_ADDRESS=8c594691c0e592ffa21f153a16ae41db5befcaaa

GENESIS_FORK_VERSION=0x42424242

VALIDATOR_COUNT=80
GENESIS_VALIDATOR_COUNT=80

# Number of validator client instances that you intend to run
NODE_COUNT=4

GENESIS_DELAY=180
<<<<<<< HEAD
BOOTNODE_PORT=4242

# Hard fork configuration
ALTAIR_FORK_SLOT=18446744073709551615
=======

# Port for P2P communication with bootnode
BOOTNODE_PORT=4242

# Network ID and Chain ID of local eth1 test network
NETWORK_ID=4242 
>>>>>>> 58e52f8f
<|MERGE_RESOLUTION|>--- conflicted
+++ resolved
@@ -19,16 +19,12 @@
 NODE_COUNT=4
 
 GENESIS_DELAY=180
-<<<<<<< HEAD
-BOOTNODE_PORT=4242
-
-# Hard fork configuration
-ALTAIR_FORK_SLOT=18446744073709551615
-=======
 
 # Port for P2P communication with bootnode
 BOOTNODE_PORT=4242
 
 # Network ID and Chain ID of local eth1 test network
-NETWORK_ID=4242 
->>>>>>> 58e52f8f
+NETWORK_ID=4242
+
+# Hard fork configuration
+ALTAIR_FORK_SLOT=18446744073709551615