--- conflicted
+++ resolved
@@ -478,36 +478,10 @@
         }
     }
 
-<<<<<<< HEAD
-    // Create a random deposit
-    fn make_deposit(rng: &mut XorShiftRng) -> Deposit {
-        Deposit::random_for_test(rng)
-    }
-
-    // Create `count` dummy deposits with sequential deposit IDs beginning from `start`.
-    fn dummy_deposits(rng: &mut XorShiftRng, start: u64, count: u64) -> Vec<(u64, Deposit)> {
-        let proto_deposit = make_deposit(rng);
-        (start..start + count)
-            .map(|index| {
-                let mut deposit = proto_deposit.clone();
-                deposit.data.amount = index * 1000;
-                (index, deposit)
-            })
-            .collect()
-    }
-
-    fn test_state(rng: &mut XorShiftRng) -> (ChainSpec, BeaconState<MainnetEthSpec>) {
-        let spec = MainnetEthSpec::default_spec();
-
-        let mut state = BeaconState::random_for_test(rng);
-
-        state.fork = Fork::default();
-=======
     /// End-to-end test of basic attestation handling.
     #[test]
     fn attestation_aggregation_insert_get_prune() {
         let (ref mut state, ref keypairs, ref spec) = attestation_test_state::<MainnetEthSpec>(1);
->>>>>>> 95cc5dd2
 
         let op_pool = OperationPool::new();
 
