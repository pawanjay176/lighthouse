use super::{AggregatePublicKey, Signature};
use bls_aggregates::AggregateSignature as RawAggregateSignature;
use serde::ser::{Serialize, Serializer};
use ssz::{
    decode_ssz_list, hash, ssz_encode, Decodable, DecodeError, Encodable, SszStream, TreeHash,
};

/// A BLS aggregate signature.
///
/// This struct is a wrapper upon a base type and provides helper functions (e.g., SSZ
/// serialization).
#[derive(Debug, PartialEq, Clone, Default, Eq)]
pub struct AggregateSignature(RawAggregateSignature);

impl AggregateSignature {
    /// Instantiate a new AggregateSignature.
    pub fn new() -> Self {
        AggregateSignature(RawAggregateSignature::new())
    }

    /// Add (aggregate) a signature to the `AggregateSignature`.
    pub fn add(&mut self, signature: &Signature) {
        self.0.add(signature.as_raw())
    }

    /// Verify the `AggregateSignature` against an `AggregatePublicKey`.
    ///
    /// Only returns `true` if the set of keys in the `AggregatePublicKey` match the set of keys
    /// that signed the `AggregateSignature`.
<<<<<<< HEAD
    pub fn verify(&self, msg: &[u8], domain: u64, aggregate_public_key: &AggregatePublicKey) -> bool {
        self.0.verify(msg, domain, aggregate_public_key)
    }

    /// Verify the `AggregateSignature` for each message matches the `AggreagatePublicKey`
    ///
    /// Only returns `true` if each `AggregatePublicKey` matches the key used to sign its
    /// respective message. Here the mappying of `AggregatePublicKey`s to `Messages` is 1:1.
    pub fn verify_multiple(&self, msg: &[u8], domain: u64, aggregate_public_keys: &[AggregatePublicKey]) -> bool {
        self.0.verify_multiple(msg, domain, aggregate_public_keys)
=======
    pub fn verify(
        &self,
        msg: &[u8],
        domain: u64,
        aggregate_public_key: &AggregatePublicKey,
    ) -> bool {
        self.0.verify(msg, domain, aggregate_public_key)
>>>>>>> 21d75f18
    }
}

impl Encodable for AggregateSignature {
    fn ssz_append(&self, s: &mut SszStream) {
        s.append_vec(&self.0.as_bytes());
    }
}

impl Decodable for AggregateSignature {
    fn ssz_decode(bytes: &[u8], i: usize) -> Result<(Self, usize), DecodeError> {
        let (sig_bytes, i) = decode_ssz_list(bytes, i)?;
        let raw_sig =
            RawAggregateSignature::from_bytes(&sig_bytes).map_err(|_| DecodeError::TooShort)?;
        Ok((AggregateSignature(raw_sig), i))
    }
}

impl Serialize for AggregateSignature {
    fn serialize<S>(&self, serializer: S) -> Result<S::Ok, S::Error>
    where
        S: Serializer,
    {
        serializer.serialize_bytes(&ssz_encode(self))
    }
}

impl TreeHash for AggregateSignature {
    fn hash_tree_root(&self) -> Vec<u8> {
        hash(&self.0.as_bytes())
    }
}

#[cfg(test)]
mod tests {
    use super::super::{Keypair, Signature};
    use super::*;
    use ssz::ssz_encode;

    #[test]
    pub fn test_ssz_round_trip() {
        let keypair = Keypair::random();

        let mut original = AggregateSignature::new();
        original.add(&Signature::new(&[42, 42], 0, &keypair.sk));

        let bytes = ssz_encode(&original);
        let (decoded, _) = AggregateSignature::ssz_decode(&bytes, 0).unwrap();

        assert_eq!(original, decoded);
    }
}<|MERGE_RESOLUTION|>--- conflicted
+++ resolved
@@ -27,8 +27,12 @@
     ///
     /// Only returns `true` if the set of keys in the `AggregatePublicKey` match the set of keys
     /// that signed the `AggregateSignature`.
-<<<<<<< HEAD
-    pub fn verify(&self, msg: &[u8], domain: u64, aggregate_public_key: &AggregatePublicKey) -> bool {
+    pub fn verify(
+        &self,
+        msg: &[u8],
+        domain: u64,
+        aggregate_public_key: &AggregatePublicKey,
+    ) -> bool {
         self.0.verify(msg, domain, aggregate_public_key)
     }
 
@@ -38,16 +42,6 @@
     /// respective message. Here the mappying of `AggregatePublicKey`s to `Messages` is 1:1.
     pub fn verify_multiple(&self, msg: &[u8], domain: u64, aggregate_public_keys: &[AggregatePublicKey]) -> bool {
         self.0.verify_multiple(msg, domain, aggregate_public_keys)
-=======
-    pub fn verify(
-        &self,
-        msg: &[u8],
-        domain: u64,
-        aggregate_public_key: &AggregatePublicKey,
-    ) -> bool {
-        self.0.verify(msg, domain, aggregate_public_key)
->>>>>>> 21d75f18
-    }
 }
 
 impl Encodable for AggregateSignature {
