--- conflicted
+++ resolved
@@ -14,13 +14,8 @@
 use std::marker::PhantomData;
 use std::time::Duration;
 use types::{
-<<<<<<< HEAD
     Attestation, AttesterSlashing, BeaconBlock, BeaconState, CommitteeIndex, Epoch, EthSpec, Fork,
-    Hash256, ProposerSlashing, PublicKey, Signature, Slot,
-=======
-    Attestation, BeaconBlock, BeaconState, CommitteeIndex, Epoch, EthSpec, Fork, Hash256,
-    PublicKey, Signature, SignedBeaconBlock, Slot,
->>>>>>> 371e5adc
+    Hash256, ProposerSlashing, PublicKey, Signature, SignedBeaconBlock, Slot,
 };
 use url::Url;
 
