--- conflicted
+++ resolved
@@ -1,76 +1,8 @@
 #![cfg(test)]
 
-<<<<<<< HEAD
 use crate::test_utils::{BeaconStateTestBuilder, SeedableRng, TestRandom, XorShiftRng};
 use ssz::ssz_encode;
 use super::*;
-=======
-use super::*;
-use crate::test_utils::{SeedableRng, TestRandom, XorShiftRng};
-use crate::{
-    beacon_state::BeaconStateError, BeaconState, ChainSpec, Deposit, DepositData, DepositInput,
-    Eth1Data, Hash256, Keypair,
-};
-use bls::create_proof_of_possession;
-use ssz::{ssz_encode, Decodable};
-
-struct BeaconStateTestBuilder {
-    pub genesis_time: u64,
-    pub initial_validator_deposits: Vec<Deposit>,
-    pub latest_eth1_data: Eth1Data,
-    pub spec: ChainSpec,
-    pub keypairs: Vec<Keypair>,
-}
-
-impl BeaconStateTestBuilder {
-    pub fn with_random_validators(validator_count: usize) -> Self {
-        let genesis_time = 10_000_000;
-        let keypairs: Vec<Keypair> = (0..validator_count)
-            .collect::<Vec<usize>>()
-            .iter()
-            .map(|_| Keypair::random())
-            .collect();
-        let initial_validator_deposits = keypairs
-            .iter()
-            .map(|keypair| Deposit {
-                branch: vec![], // branch verification is not specified.
-                index: 0,       // index verification is not specified.
-                deposit_data: DepositData {
-                    amount: 32_000_000_000, // 32 ETH (in Gwei)
-                    timestamp: genesis_time - 1,
-                    deposit_input: DepositInput {
-                        pubkey: keypair.pk.clone(),
-                        withdrawal_credentials: Hash256::zero(), // Withdrawal not possible.
-                        proof_of_possession: create_proof_of_possession(&keypair),
-                    },
-                },
-            })
-            .collect();
-        let latest_eth1_data = Eth1Data {
-            deposit_root: Hash256::zero(),
-            block_hash: Hash256::zero(),
-        };
-        let spec = ChainSpec::foundation();
-
-        Self {
-            genesis_time,
-            initial_validator_deposits,
-            latest_eth1_data,
-            spec,
-            keypairs,
-        }
-    }
-
-    pub fn build(&self) -> Result<BeaconState, BeaconStateError> {
-        BeaconState::genesis(
-            self.genesis_time,
-            self.initial_validator_deposits.clone(),
-            self.latest_eth1_data.clone(),
-            &self.spec,
-        )
-    }
-}
->>>>>>> 673c8ea3
 
 #[test]
 pub fn can_produce_genesis_block() {
