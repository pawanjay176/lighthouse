use self::committee_cache::get_active_validator_indices;
use self::exit_cache::ExitCache;
use crate::test_utils::TestRandom;
use crate::*;
use cached_tree_hash::{CacheArena, CachedTreeHash};
use compare_fields_derive::CompareFields;
use eth2_hashing::hash;
use int_to_bytes::{int_to_bytes4, int_to_bytes8};
use pubkey_cache::PubkeyCache;
use serde_derive::{Deserialize, Serialize};
use ssz::ssz_encode;
use ssz_derive::{Decode, Encode};
use ssz_types::{typenum::Unsigned, BitVector, FixedVector};
use std::borrow::Cow;
use std::convert::TryInto;
use swap_or_not_shuffle::compute_shuffled_index;
use test_random_derive::TestRandom;
use tree_hash::TreeHash;
use tree_hash_derive::TreeHash;

pub use self::committee_cache::CommitteeCache;
pub use clone_config::CloneConfig;
pub use eth_spec::*;
pub use tree_hash_cache::BeaconTreeHashCache;

#[macro_use]
mod committee_cache;
mod clone_config;
mod exit_cache;
mod pubkey_cache;
mod tests;
mod tree_hash_cache;

pub const CACHED_EPOCHS: usize = 3;
const MAX_RANDOM_BYTE: u64 = (1 << 8) - 1;

#[derive(Debug, PartialEq, Clone)]
pub enum Error {
    EpochOutOfBounds,
    SlotOutOfBounds,
    UnknownValidator(u64),
    UnableToDetermineProducer,
    InvalidBitfield,
    ValidatorIsWithdrawable,
    UnableToShuffle,
    TooManyValidators,
    InsufficientValidators,
    InsufficientRandaoMixes,
    InsufficientBlockRoots,
    InsufficientIndexRoots,
    InsufficientAttestations,
    InsufficientCommittees,
    InsufficientStateRoots,
    NoCommittee {
        slot: Slot,
        index: CommitteeIndex,
    },
    ZeroSlotsPerEpoch,
    PubkeyCacheInconsistent,
    PubkeyCacheIncomplete {
        cache_len: usize,
        registry_len: usize,
    },
    PreviousCommitteeCacheUninitialized,
    CurrentCommitteeCacheUninitialized,
    RelativeEpochError(RelativeEpochError),
    ExitCacheUninitialized,
    CommitteeCacheUninitialized(Option<RelativeEpoch>),
    SszTypesError(ssz_types::Error),
    TreeHashCacheNotInitialized,
    CachedTreeHashError(cached_tree_hash::Error),
    InvalidValidatorPubkey(ssz::DecodeError),
    ValidatorRegistryShrunk,
    TreeHashCacheInconsistent,
}

/// Control whether an epoch-indexed field can be indexed at the next epoch or not.
#[derive(Debug, PartialEq, Clone, Copy)]
enum AllowNextEpoch {
    True,
    False,
}

impl AllowNextEpoch {
    fn upper_bound_of(self, current_epoch: Epoch) -> Epoch {
        match self {
            AllowNextEpoch::True => current_epoch + 1,
            AllowNextEpoch::False => current_epoch,
        }
    }
}

/// The state of the `BeaconChain` at some slot.
///
/// Spec v0.9.1
#[derive(
    Debug,
    PartialEq,
    Clone,
    Serialize,
    Deserialize,
    TestRandom,
    Encode,
    Decode,
    TreeHash,
    CompareFields,
)]
#[serde(bound = "T: EthSpec")]
pub struct BeaconState<T>
where
    T: EthSpec,
{
    // Versioning
    pub genesis_time: u64,
    pub slot: Slot,
    pub fork: Fork,

    // History
    pub latest_block_header: BeaconBlockHeader,
    #[compare_fields(as_slice)]
    pub block_roots: FixedVector<Hash256, T::SlotsPerHistoricalRoot>,
    #[compare_fields(as_slice)]
    pub state_roots: FixedVector<Hash256, T::SlotsPerHistoricalRoot>,
    pub historical_roots: VariableList<Hash256, T::HistoricalRootsLimit>,

    // Ethereum 1.0 chain data
    pub eth1_data: Eth1Data,
    pub eth1_data_votes: VariableList<Eth1Data, T::SlotsPerEth1VotingPeriod>,
    pub eth1_deposit_index: u64,

    // Registry
    #[compare_fields(as_slice)]
    pub validators: VariableList<Validator, T::ValidatorRegistryLimit>,
    #[compare_fields(as_slice)]
    pub balances: VariableList<u64, T::ValidatorRegistryLimit>,

    // Randomness
    pub randao_mixes: FixedVector<Hash256, T::EpochsPerHistoricalVector>,

    // Slashings
    pub slashings: FixedVector<u64, T::EpochsPerSlashingsVector>,

    // Attestations
    pub previous_epoch_attestations: VariableList<PendingAttestation<T>, T::MaxPendingAttestations>,
    pub current_epoch_attestations: VariableList<PendingAttestation<T>, T::MaxPendingAttestations>,

    // Finality
    #[test_random(default)]
    pub justification_bits: BitVector<T::JustificationBitsLength>,
    pub previous_justified_checkpoint: Checkpoint,
    pub current_justified_checkpoint: Checkpoint,
    pub finalized_checkpoint: Checkpoint,

    // Caching (not in the spec)
    #[serde(skip_serializing, skip_deserializing)]
    #[ssz(skip_serializing)]
    #[ssz(skip_deserializing)]
    #[tree_hash(skip_hashing)]
    #[test_random(default)]
    pub committee_caches: [CommitteeCache; CACHED_EPOCHS],
    #[serde(skip_serializing, skip_deserializing)]
    #[ssz(skip_serializing)]
    #[ssz(skip_deserializing)]
    #[tree_hash(skip_hashing)]
    #[test_random(default)]
    pub pubkey_cache: PubkeyCache,
    #[serde(skip_serializing, skip_deserializing)]
    #[ssz(skip_serializing)]
    #[ssz(skip_deserializing)]
    #[tree_hash(skip_hashing)]
    #[test_random(default)]
    pub exit_cache: ExitCache,
    #[serde(skip_serializing, skip_deserializing)]
    #[ssz(skip_serializing)]
    #[ssz(skip_deserializing)]
    #[tree_hash(skip_hashing)]
    #[test_random(default)]
    pub tree_hash_cache: Option<BeaconTreeHashCache>,
}

impl<T: EthSpec> BeaconState<T> {
    /// Create a new BeaconState suitable for genesis.
    ///
    /// Not a complete genesis state, see `initialize_beacon_state_from_eth1`.
    ///
    /// Spec v0.9.1
    pub fn new(genesis_time: u64, eth1_data: Eth1Data, spec: &ChainSpec) -> Self {
        BeaconState {
            // Versioning
            genesis_time,
            slot: spec.genesis_slot,
            fork: spec.genesis_fork.clone(),

            // History
            latest_block_header: BeaconBlock::<T>::empty(spec).temporary_block_header(),
            block_roots: FixedVector::from_elem(Hash256::zero()),
            state_roots: FixedVector::from_elem(Hash256::zero()),
            historical_roots: VariableList::empty(),

            // Eth1
            eth1_data,
            eth1_data_votes: VariableList::empty(),
            eth1_deposit_index: 0,

            // Validator registry
            validators: VariableList::empty(), // Set later.
            balances: VariableList::empty(),   // Set later.

            // Randomness
            randao_mixes: FixedVector::from_elem(Hash256::zero()),

            // Slashings
            slashings: FixedVector::from_elem(0),

            // Attestations
            previous_epoch_attestations: VariableList::empty(),
            current_epoch_attestations: VariableList::empty(),

            // Finality
            justification_bits: BitVector::new(),
            previous_justified_checkpoint: Checkpoint::default(),
            current_justified_checkpoint: Checkpoint::default(),
            finalized_checkpoint: Checkpoint::default(),

            // Caching (not in spec)
            committee_caches: [
                CommitteeCache::default(),
                CommitteeCache::default(),
                CommitteeCache::default(),
            ],
            pubkey_cache: PubkeyCache::default(),
            exit_cache: ExitCache::default(),
            tree_hash_cache: None,
        }
    }

    /// Returns the `tree_hash_root` of the state.
    ///
    /// Spec v0.9.1
    pub fn canonical_root(&self) -> Hash256 {
        Hash256::from_slice(&self.tree_hash_root()[..])
    }

    pub fn historical_batch(&self) -> HistoricalBatch<T> {
        HistoricalBatch {
            block_roots: self.block_roots.clone(),
            state_roots: self.state_roots.clone(),
        }
    }

    /// If a validator pubkey exists in the validator registry, returns `Some(i)`, otherwise
    /// returns `None`.
    ///
    /// Requires a fully up-to-date `pubkey_cache`, returns an error if this is not the case.
    pub fn get_validator_index(&self, pubkey: &PublicKeyBytes) -> Result<Option<usize>, Error> {
        if self.pubkey_cache.len() == self.validators.len() {
            Ok(self.pubkey_cache.get(pubkey))
        } else {
            Err(Error::PubkeyCacheIncomplete {
                cache_len: self.pubkey_cache.len(),
                registry_len: self.validators.len(),
            })
        }
    }

    /// Get the public key for the validator with the given index.
    ///
    /// Spec v0.10.1
    pub fn get_validator_pubkey(&self, validator_index: u64) -> Result<Cow<PublicKey>, Error> {
        let pubkey_bytes = &self
            .validators
            .get(validator_index as usize)
            .ok_or_else(|| Error::UnknownValidator(validator_index))?
            .pubkey;

        if let Some(pubkey) = pubkey_bytes.decompressed() {
            Ok(Cow::Borrowed(pubkey))
        } else {
            pubkey_bytes
                .try_into()
                .map(|pubkey: PublicKey| Cow::Owned(pubkey))
                .map_err(Error::InvalidValidatorPubkey)
        }
    }

    /// The epoch corresponding to `self.slot`.
    ///
    /// Spec v0.9.1
    pub fn current_epoch(&self) -> Epoch {
        self.slot.epoch(T::slots_per_epoch())
    }

    /// The epoch prior to `self.current_epoch()`.
    ///
    /// If the current epoch is the genesis epoch, the genesis_epoch is returned.
    ///
    /// Spec v0.9.1
    pub fn previous_epoch(&self) -> Epoch {
        let current_epoch = self.current_epoch();
        if current_epoch > T::genesis_epoch() {
            current_epoch - 1
        } else {
            current_epoch
        }
    }

    /// The epoch following `self.current_epoch()`.
    ///
    /// Spec v0.9.1
    pub fn next_epoch(&self) -> Epoch {
        self.current_epoch() + 1
    }

    /// Compute the number of committees at `slot`.
    ///
    /// Makes use of the committee cache and will fail if no cache exists for the slot's epoch.
    ///
    /// Spec v0.9.1
    pub fn get_committee_count_at_slot(&self, slot: Slot) -> Result<u64, Error> {
        let cache = self.committee_cache_at_slot(slot)?;
        Ok(cache.committees_per_slot() as u64)
    }

    /// Compute the number of committees in an entire epoch.
    ///
    /// Spec v0.9.1
    pub fn get_epoch_committee_count(&self, relative_epoch: RelativeEpoch) -> Result<u64, Error> {
        let cache = self.committee_cache(relative_epoch)?;
        Ok(cache.epoch_committee_count() as u64)
    }

    /// Return the cached active validator indices at some epoch.
    ///
    /// Note: the indices are shuffled (i.e., not in ascending order).
    ///
    /// Returns an error if that epoch is not cached, or the cache is not initialized.
    pub fn get_cached_active_validator_indices(
        &self,
        relative_epoch: RelativeEpoch,
    ) -> Result<&[usize], Error> {
        let cache = self.committee_cache(relative_epoch)?;

        Ok(&cache.active_validator_indices())
    }

    /// Returns the active validator indices for the given epoch.
    ///
    /// Does not utilize the cache, performs a full iteration over the validator registry.
    ///
    /// Spec v0.9.1
    pub fn get_active_validator_indices(&self, epoch: Epoch) -> Vec<usize> {
        // FIXME(sproul): put a bounds check on here based on the maximum lookahead
        get_active_validator_indices(&self.validators, epoch)
    }

    /// Return the cached active validator indices at some epoch.
    ///
    /// Note: the indices are shuffled (i.e., not in ascending order).
    ///
    /// Returns an error if that epoch is not cached, or the cache is not initialized.
    pub fn get_shuffling(&self, relative_epoch: RelativeEpoch) -> Result<&[usize], Error> {
        let cache = self.committee_cache(relative_epoch)?;

        Ok(cache.shuffling())
    }

    /// Get the Beacon committee at the given slot and index.
    ///
    /// Utilises the committee cache.
    ///
    /// Spec v0.9.1
    pub fn get_beacon_committee(
        &self,
        slot: Slot,
        index: CommitteeIndex,
    ) -> Result<BeaconCommittee, Error> {
        let epoch = slot.epoch(T::slots_per_epoch());
        let relative_epoch = RelativeEpoch::from_epoch(self.current_epoch(), epoch)?;
        let cache = self.committee_cache(relative_epoch)?;

        cache
            .get_beacon_committee(slot, index)
            .ok_or(Error::NoCommittee { slot, index })
    }

    /// Get all of the Beacon committees at a given slot.
    ///
    /// Utilises the committee cache.
    ///
    /// Spec v0.9.1
    pub fn get_beacon_committees_at_slot(&self, slot: Slot) -> Result<Vec<BeaconCommittee>, Error> {
        let cache = self.committee_cache_at_slot(slot)?;
        cache.get_beacon_committees_at_slot(slot)
    }

    /// Get all of the Beacon committees at a given relative epoch.
    ///
    /// Utilises the committee cache.
    ///
    /// Spec v0.9.1
    pub fn get_beacon_committees_at_epoch(
        &self,
        relative_epoch: RelativeEpoch,
    ) -> Result<Vec<BeaconCommittee>, Error> {
        let cache = self.committee_cache(relative_epoch)?;
        cache.get_all_beacon_committees()
    }

    /// Compute the proposer (not necessarily for the Beacon chain) from a list of indices.
    ///
    /// Spec v0.9.1
    // NOTE: be sure to test this bad boy.
    pub fn compute_proposer_index(
        &self,
        indices: &[usize],
        seed: &[u8],
        spec: &ChainSpec,
    ) -> Result<usize, Error> {
        if indices.is_empty() {
            return Err(Error::InsufficientValidators);
        }

        let mut i = 0;
        loop {
            let candidate_index = indices[compute_shuffled_index(
                i % indices.len(),
                indices.len(),
                seed,
                spec.shuffle_round_count,
            )
            .ok_or(Error::UnableToShuffle)?];
            let random_byte = {
                let mut preimage = seed.to_vec();
                preimage.append(&mut int_to_bytes8((i / 32) as u64));
                let hash = hash(&preimage);
                hash[i % 32]
            };
            let effective_balance = self.validators[candidate_index].effective_balance;
            if effective_balance * MAX_RANDOM_BYTE
                >= spec.max_effective_balance * u64::from(random_byte)
            {
                return Ok(candidate_index);
            }
            i += 1;
        }
    }

    /// Return `true` if the validator who produced `slot_signature` is eligible to aggregate.
    ///
    /// Spec v0.10.1
    pub fn is_aggregator(
        &self,
        slot: Slot,
        index: CommitteeIndex,
        slot_signature: &Signature,
        spec: &ChainSpec,
    ) -> Result<bool, Error> {
        let committee = self.get_beacon_committee(slot, index)?;
        let modulo = std::cmp::max(
            1,
            committee.committee.len() as u64 / spec.target_aggregators_per_committee,
        );
        let signature_hash = hash(&slot_signature.as_bytes());
        let signature_hash_int = u64::from_le_bytes(
            signature_hash[0..8]
                .try_into()
                .expect("first 8 bytes of signature should always convert to fixed array"),
        );
        Ok(signature_hash_int % modulo == 0)
    }

    /// Returns the beacon proposer index for the `slot` in the given `relative_epoch`.
    ///
    /// Spec v0.9.1
    pub fn get_beacon_proposer_index(&self, slot: Slot, spec: &ChainSpec) -> Result<usize, Error> {
        let epoch = slot.epoch(T::slots_per_epoch());
        let seed = self.get_beacon_proposer_seed(slot, spec)?;
        let indices = self.get_active_validator_indices(epoch);

        self.compute_proposer_index(&indices, &seed, spec)
    }

    /// Compute the seed to use for the beacon proposer selection at the given `slot`.
    ///
    /// Spec v0.9.1
    fn get_beacon_proposer_seed(&self, slot: Slot, spec: &ChainSpec) -> Result<Vec<u8>, Error> {
        let epoch = slot.epoch(T::slots_per_epoch());
        let mut preimage = self
            .get_seed(epoch, Domain::BeaconProposer, spec)?
            .as_bytes()
            .to_vec();
        preimage.append(&mut int_to_bytes8(slot.as_u64()));
        Ok(hash(&preimage))
    }

    /// Get the canonical root of the `latest_block_header`, filling in its state root if necessary.
    ///
    /// It needs filling in on all slots where there isn't a skip.
    ///
    /// Spec v0.9.1
    pub fn get_latest_block_root(&self, current_state_root: Hash256) -> Hash256 {
        if self.latest_block_header.state_root.is_zero() {
            let mut latest_block_header = self.latest_block_header.clone();
            latest_block_header.state_root = current_state_root;
            latest_block_header.canonical_root()
        } else {
            self.latest_block_header.canonical_root()
        }
    }

    /// Safely obtains the index for latest block roots, given some `slot`.
    ///
    /// Spec v0.9.1
    fn get_latest_block_roots_index(&self, slot: Slot) -> Result<usize, Error> {
        if (slot < self.slot) && (self.slot <= slot + self.block_roots.len() as u64) {
            Ok(slot.as_usize() % self.block_roots.len())
        } else {
            Err(BeaconStateError::SlotOutOfBounds)
        }
    }

    /// Return the block root at a recent `slot`.
    ///
    /// Spec v0.9.1
    pub fn get_block_root(&self, slot: Slot) -> Result<&Hash256, BeaconStateError> {
        let i = self.get_latest_block_roots_index(slot)?;
        Ok(&self.block_roots[i])
    }

    /// Return the block root at a recent `epoch`.
    ///
    /// Spec v0.9.1
    // NOTE: the spec calls this get_block_root
    pub fn get_block_root_at_epoch(&self, epoch: Epoch) -> Result<&Hash256, BeaconStateError> {
        self.get_block_root(epoch.start_slot(T::slots_per_epoch()))
    }

    /// Sets the block root for some given slot.
    ///
    /// Spec v0.9.1
    pub fn set_block_root(
        &mut self,
        slot: Slot,
        block_root: Hash256,
    ) -> Result<(), BeaconStateError> {
        let i = self.get_latest_block_roots_index(slot)?;
        self.block_roots[i] = block_root;
        Ok(())
    }

    /// Fill `randao_mixes` with
    pub fn fill_randao_mixes_with(&mut self, index_root: Hash256) {
        self.randao_mixes = FixedVector::from_elem(index_root);
    }

    /// Safely obtains the index for `randao_mixes`
    ///
    /// Spec v0.9.1
    fn get_randao_mix_index(
        &self,
        epoch: Epoch,
        allow_next_epoch: AllowNextEpoch,
    ) -> Result<usize, Error> {
        let current_epoch = self.current_epoch();
        let len = T::EpochsPerHistoricalVector::to_u64();

        if current_epoch < epoch + len && epoch <= allow_next_epoch.upper_bound_of(current_epoch) {
            Ok(epoch.as_usize() % len as usize)
        } else {
            Err(Error::EpochOutOfBounds)
        }
    }

    /// XOR-assigns the existing `epoch` randao mix with the hash of the `signature`.
    ///
    /// # Errors:
    ///
    /// See `Self::get_randao_mix`.
    ///
    /// Spec v0.9.1
    pub fn update_randao_mix(&mut self, epoch: Epoch, signature: &Signature) -> Result<(), Error> {
        let i = epoch.as_usize() % T::EpochsPerHistoricalVector::to_usize();

        let signature_hash = Hash256::from_slice(&hash(&ssz_encode(signature)));

        self.randao_mixes[i] = *self.get_randao_mix(epoch)? ^ signature_hash;

        Ok(())
    }

    /// Return the randao mix at a recent ``epoch``.
    ///
    /// Spec v0.9.1
    pub fn get_randao_mix(&self, epoch: Epoch) -> Result<&Hash256, Error> {
        let i = self.get_randao_mix_index(epoch, AllowNextEpoch::False)?;
        Ok(&self.randao_mixes[i])
    }

    /// Set the randao mix at a recent ``epoch``.
    ///
    /// Spec v0.9.1
    pub fn set_randao_mix(&mut self, epoch: Epoch, mix: Hash256) -> Result<(), Error> {
        let i = self.get_randao_mix_index(epoch, AllowNextEpoch::True)?;
        self.randao_mixes[i] = mix;
        Ok(())
    }

    /// Safely obtains the index for latest state roots, given some `slot`.
    ///
    /// Spec v0.9.1
    fn get_latest_state_roots_index(&self, slot: Slot) -> Result<usize, Error> {
        if (slot < self.slot) && (self.slot <= slot + Slot::from(self.state_roots.len())) {
            Ok(slot.as_usize() % self.state_roots.len())
        } else {
            Err(BeaconStateError::SlotOutOfBounds)
        }
    }

    /// Gets the state root for some slot.
    ///
    /// Spec v0.9.1
    pub fn get_state_root(&self, slot: Slot) -> Result<&Hash256, Error> {
        let i = self.get_latest_state_roots_index(slot)?;
        Ok(&self.state_roots[i])
    }

    /// Gets the oldest (earliest slot) state root.
    ///
    /// Spec v0.9.1
    pub fn get_oldest_state_root(&self) -> Result<&Hash256, Error> {
        let i =
            self.get_latest_state_roots_index(self.slot - Slot::from(self.state_roots.len()))?;
        Ok(&self.state_roots[i])
    }

    /// Gets the oldest (earliest slot) block root.
    ///
    /// Spec v0.9.1
    pub fn get_oldest_block_root(&self) -> Result<&Hash256, Error> {
        let i = self.get_latest_block_roots_index(self.slot - self.block_roots.len() as u64)?;
        Ok(&self.block_roots[i])
    }

    /// Sets the latest state root for slot.
    ///
    /// Spec v0.9.1
    pub fn set_state_root(&mut self, slot: Slot, state_root: Hash256) -> Result<(), Error> {
        let i = self.get_latest_state_roots_index(slot)?;
        self.state_roots[i] = state_root;
        Ok(())
    }

    /// Safely obtain the index for `slashings`, given some `epoch`.
    ///
    /// Spec v0.9.1
    fn get_slashings_index(
        &self,
        epoch: Epoch,
        allow_next_epoch: AllowNextEpoch,
    ) -> Result<usize, Error> {
        // We allow the slashings vector to be accessed at any cached epoch at or before
        // the current epoch, or the next epoch if `AllowNextEpoch::True` is passed.
        let current_epoch = self.current_epoch();
        if current_epoch < epoch + T::EpochsPerSlashingsVector::to_u64()
            && epoch <= allow_next_epoch.upper_bound_of(current_epoch)
        {
            Ok(epoch.as_usize() % T::EpochsPerSlashingsVector::to_usize())
        } else {
            Err(Error::EpochOutOfBounds)
        }
    }

    /// Get a reference to the entire `slashings` vector.
    ///
    /// Spec v0.9.1
    pub fn get_all_slashings(&self) -> &[u64] {
        &self.slashings
    }

    /// Get the total slashed balances for some epoch.
    ///
    /// Spec v0.9.1
    pub fn get_slashings(&self, epoch: Epoch) -> Result<u64, Error> {
        let i = self.get_slashings_index(epoch, AllowNextEpoch::False)?;
        Ok(self.slashings[i])
    }

    /// Set the total slashed balances for some epoch.
    ///
    /// Spec v0.9.1
    pub fn set_slashings(&mut self, epoch: Epoch, value: u64) -> Result<(), Error> {
        let i = self.get_slashings_index(epoch, AllowNextEpoch::True)?;
        self.slashings[i] = value;
        Ok(())
    }

    /// Get the attestations from the current or previous epoch.
    ///
    /// Spec v0.9.1
    pub fn get_matching_source_attestations(
        &self,
        epoch: Epoch,
    ) -> Result<&[PendingAttestation<T>], Error> {
        if epoch == self.current_epoch() {
            Ok(&self.current_epoch_attestations)
        } else if epoch == self.previous_epoch() {
            Ok(&self.previous_epoch_attestations)
        } else {
            Err(Error::EpochOutOfBounds)
        }
    }

    /// Generate a seed for the given `epoch`.
    ///
    /// Spec v0.9.1
    pub fn get_seed(
        &self,
        epoch: Epoch,
        domain_type: Domain,
        spec: &ChainSpec,
    ) -> Result<Hash256, Error> {
        // Bypass the safe getter for RANDAO so we can gracefully handle the scenario where `epoch
        // == 0`.
        let mix = {
            let i = epoch + T::EpochsPerHistoricalVector::to_u64() - spec.min_seed_lookahead - 1;
            self.randao_mixes[i.as_usize() % self.randao_mixes.len()]
        };
        let domain_bytes = int_to_bytes4(spec.get_domain_constant(domain_type));
        let epoch_bytes = int_to_bytes8(epoch.as_u64());

        const NUM_DOMAIN_BYTES: usize = 4;
        const NUM_EPOCH_BYTES: usize = 8;
        const NUM_MIX_BYTES: usize = 32;

        let mut preimage = [0; NUM_DOMAIN_BYTES + NUM_EPOCH_BYTES + NUM_MIX_BYTES];
        preimage[0..NUM_DOMAIN_BYTES].copy_from_slice(&domain_bytes);
        preimage[NUM_DOMAIN_BYTES..NUM_DOMAIN_BYTES + NUM_EPOCH_BYTES]
            .copy_from_slice(&epoch_bytes);
        preimage[NUM_DOMAIN_BYTES + NUM_EPOCH_BYTES..].copy_from_slice(mix.as_bytes());

        Ok(Hash256::from_slice(&hash(&preimage)))
    }

    /// Return the effective balance (also known as "balance at stake") for a validator with the given ``index``.
    ///
    /// Spec v0.9.1
    pub fn get_effective_balance(
        &self,
        validator_index: usize,
        _spec: &ChainSpec,
    ) -> Result<u64, Error> {
        self.validators
            .get(validator_index)
            .map(|v| v.effective_balance)
            .ok_or_else(|| Error::UnknownValidator(validator_index as u64))
    }

    ///  Return the epoch at which an activation or exit triggered in ``epoch`` takes effect.
    ///
    ///  Spec v0.9.1
    pub fn compute_activation_exit_epoch(&self, epoch: Epoch, spec: &ChainSpec) -> Epoch {
        epoch + 1 + spec.max_seed_lookahead
    }

    /// Return the churn limit for the current epoch (number of validators who can leave per epoch).
    ///
    /// Uses the epoch cache, and will error if it isn't initialized.
    ///
    /// Spec v0.9.1
    pub fn get_churn_limit(&self, spec: &ChainSpec) -> Result<u64, Error> {
        Ok(std::cmp::max(
            spec.min_per_epoch_churn_limit,
            self.committee_cache(RelativeEpoch::Current)?
                .active_validator_count() as u64
                / spec.churn_limit_quotient,
        ))
    }

    /// Returns the `slot`, `index` and `committee_position` for which a validator must produce an
    /// attestation.
    ///
    /// Note: Utilizes the cache and will fail if the appropriate cache is not initialized.
    ///
    /// Spec v0.9.1
    pub fn get_attestation_duties(
        &self,
        validator_index: usize,
        relative_epoch: RelativeEpoch,
    ) -> Result<Option<AttestationDuty>, Error> {
        let cache = self.committee_cache(relative_epoch)?;

        Ok(cache.get_attestation_duties(validator_index))
    }

    /// Return the combined effective balance of an array of validators.
    ///
    /// Spec v0.9.1
    pub fn get_total_balance(
        &self,
        validator_indices: &[usize],
        spec: &ChainSpec,
    ) -> Result<u64, Error> {
        validator_indices.iter().try_fold(0_u64, |acc, i| {
            self.get_effective_balance(*i, spec)
                .and_then(|bal| Ok(bal + acc))
        })
    }

    /// Build all the caches, if they need to be built.
    pub fn build_all_caches(&mut self, spec: &ChainSpec) -> Result<(), Error> {
        self.build_all_committee_caches(spec)?;
        self.update_pubkey_cache()?;
        self.build_tree_hash_cache()?;
        self.exit_cache.build(&self.validators, spec)?;
        self.decompress_validator_pubkeys()?;

        Ok(())
    }

    /// Build all committee caches, if they need to be built.
    pub fn build_all_committee_caches(&mut self, spec: &ChainSpec) -> Result<(), Error> {
        self.build_committee_cache(RelativeEpoch::Previous, spec)?;
        self.build_committee_cache(RelativeEpoch::Current, spec)?;
        self.build_committee_cache(RelativeEpoch::Next, spec)?;
        Ok(())
    }

    /// Drop all caches on the state.
    pub fn drop_all_caches(&mut self) {
        self.drop_committee_cache(RelativeEpoch::Previous);
        self.drop_committee_cache(RelativeEpoch::Current);
        self.drop_committee_cache(RelativeEpoch::Next);
        self.drop_pubkey_cache();
        self.drop_tree_hash_cache();
        self.exit_cache = ExitCache::default();
    }

    /// Build an epoch cache, unless it is has already been built.
    pub fn build_committee_cache(
        &mut self,
        relative_epoch: RelativeEpoch,
        spec: &ChainSpec,
    ) -> Result<(), Error> {
        let i = Self::committee_cache_index(relative_epoch);

        if self.committee_caches[i]
            .is_initialized_at(relative_epoch.into_epoch(self.current_epoch()))
        {
            Ok(())
        } else {
            self.force_build_committee_cache(relative_epoch, spec)
        }
    }

    /// Always builds the previous epoch cache, even if it is already initialized.
    pub fn force_build_committee_cache(
        &mut self,
        relative_epoch: RelativeEpoch,
        spec: &ChainSpec,
    ) -> Result<(), Error> {
        let epoch = relative_epoch.into_epoch(self.current_epoch());

        self.committee_caches[Self::committee_cache_index(relative_epoch)] =
            CommitteeCache::initialized(&self, epoch, spec)?;
        Ok(())
    }

    /// Advances the cache for this state into the next epoch.
    ///
    /// This should be used if the `slot` of this state is advanced beyond an epoch boundary.
    ///
    /// Note: whilst this function will preserve already-built caches, it will not build any.
    pub fn advance_caches(&mut self) {
        let caches = &mut self.committee_caches[..];
        caches.rotate_left(1);

        let next = Self::committee_cache_index(RelativeEpoch::Next);
        caches[next] = CommitteeCache::default();
    }

    fn committee_cache_index(relative_epoch: RelativeEpoch) -> usize {
        match relative_epoch {
            RelativeEpoch::Previous => 0,
            RelativeEpoch::Current => 1,
            RelativeEpoch::Next => 2,
        }
    }

    /// Get the committee cache for some `slot`.
    ///
    /// Return an error if the cache for the slot's epoch is not initialized.
    fn committee_cache_at_slot(&self, slot: Slot) -> Result<&CommitteeCache, Error> {
        let epoch = slot.epoch(T::slots_per_epoch());
        let relative_epoch = RelativeEpoch::from_epoch(self.current_epoch(), epoch)?;
        self.committee_cache(relative_epoch)
    }

    /// Returns the cache for some `RelativeEpoch`. Returns an error if the cache has not been
    /// initialized.
    fn committee_cache(&self, relative_epoch: RelativeEpoch) -> Result<&CommitteeCache, Error> {
        let cache = &self.committee_caches[Self::committee_cache_index(relative_epoch)];

        if cache.is_initialized_at(relative_epoch.into_epoch(self.current_epoch())) {
            Ok(cache)
        } else {
            Err(Error::CommitteeCacheUninitialized(Some(relative_epoch)))
        }
    }

    /// Drops the cache, leaving it in an uninitialized state.
    fn drop_committee_cache(&mut self, relative_epoch: RelativeEpoch) {
        self.committee_caches[Self::committee_cache_index(relative_epoch)] =
            CommitteeCache::default();
    }

    /// Updates the pubkey cache, if required.
    ///
    /// Adds all `pubkeys` from the `validators` which are not already in the cache. Will
    /// never re-add a pubkey.
    pub fn update_pubkey_cache(&mut self) -> Result<(), Error> {
        for (i, validator) in self
            .validators
            .iter()
            .enumerate()
            .skip(self.pubkey_cache.len())
        {
            let success = self.pubkey_cache.insert(validator.pubkey.clone(), i);
            if !success {
                return Err(Error::PubkeyCacheInconsistent);
            }
        }

        Ok(())
    }

    /// Completely drops the `pubkey_cache`, replacing it with a new, empty cache.
    pub fn drop_pubkey_cache(&mut self) {
        self.pubkey_cache = PubkeyCache::default()
    }

    /// Initialize but don't fill the tree hash cache, if it isn't already initialized.
    pub fn initialize_tree_hash_cache(&mut self) {
        if self.tree_hash_cache.is_none() {
            self.tree_hash_cache = Some(BeaconTreeHashCache::new(self))
        }
    }

    /// Build and update the tree hash cache if it isn't already initialized.
    pub fn build_tree_hash_cache(&mut self) -> Result<(), Error> {
        self.update_tree_hash_cache().map(|_| ())
    }

    /// Build the tree hash cache, with blatant disregard for any existing cache.
    pub fn force_build_tree_hash_cache(&mut self) -> Result<(), Error> {
        self.tree_hash_cache = None;
        self.build_tree_hash_cache()
    }

    /// Compute the tree hash root of the state using the tree hash cache.
    ///
    /// Initialize the tree hash cache if it isn't already initialized.
    pub fn update_tree_hash_cache(&mut self) -> Result<Hash256, Error> {
        self.initialize_tree_hash_cache();

        let cache = self.tree_hash_cache.take();

        if let Some(mut cache) = cache {
            // Note: we return early if the tree hash fails, leaving `self.tree_hash_cache` as
            // None. There's no need to keep a cache that fails.
            let root = cache.recalculate_tree_hash_root(self)?;
            self.tree_hash_cache = Some(cache);
            Ok(root)
        } else {
            Err(Error::TreeHashCacheNotInitialized)
        }
    }

    /// Completely drops the tree hash cache, replacing it with a new, empty cache.
    pub fn drop_tree_hash_cache(&mut self) {
        self.tree_hash_cache = None;
    }

    /// Iterate through all validators and decompress their public key, unless it has already been
    /// decompressed.
    ///
    /// Does not check the validity of already decompressed keys.
    pub fn decompress_validator_pubkeys(&mut self) -> Result<(), Error> {
        self.validators.iter_mut().try_for_each(|validator| {
            if validator.pubkey.decompressed().is_none() {
                validator
                    .pubkey
                    .decompress()
                    .map_err(Error::InvalidValidatorPubkey)
            } else {
                Ok(())
            }
        })
    }

    /// Clone the state whilst preserving only the selected caches.
    pub fn clone_with(&self, config: CloneConfig) -> Self {
        BeaconState {
            genesis_time: self.genesis_time,
            slot: self.slot,
            fork: self.fork.clone(),
            latest_block_header: self.latest_block_header.clone(),
            block_roots: self.block_roots.clone(),
            state_roots: self.state_roots.clone(),
            historical_roots: self.historical_roots.clone(),
            eth1_data: self.eth1_data.clone(),
            eth1_data_votes: self.eth1_data_votes.clone(),
            eth1_deposit_index: self.eth1_deposit_index,
            validators: self.validators.clone(),
            balances: self.balances.clone(),
            randao_mixes: self.randao_mixes.clone(),
            slashings: self.slashings.clone(),
            previous_epoch_attestations: self.previous_epoch_attestations.clone(),
            current_epoch_attestations: self.current_epoch_attestations.clone(),
            justification_bits: self.justification_bits.clone(),
            previous_justified_checkpoint: self.previous_justified_checkpoint.clone(),
            current_justified_checkpoint: self.current_justified_checkpoint.clone(),
            finalized_checkpoint: self.finalized_checkpoint.clone(),
            committee_caches: if config.committee_caches {
                self.committee_caches.clone()
            } else {
                [
                    CommitteeCache::default(),
                    CommitteeCache::default(),
                    CommitteeCache::default(),
                ]
            },
            pubkey_cache: if config.pubkey_cache {
                self.pubkey_cache.clone()
            } else {
                PubkeyCache::default()
            },
            exit_cache: if config.exit_cache {
                self.exit_cache.clone()
            } else {
                ExitCache::default()
            },
            tree_hash_cache: if config.tree_hash_cache {
                self.tree_hash_cache.clone()
            } else {
<<<<<<< HEAD
                None
=======
                BeaconTreeHashCache::default()
>>>>>>> 19cda2c0
            },
        }
    }

    pub fn clone_with_only_committee_caches(&self) -> Self {
        self.clone_with(CloneConfig::committee_caches_only())
<<<<<<< HEAD
    }
}

/// This implementation primarily exists to satisfy some testing requirements (ef_tests). It is
/// recommended to use the methods directly on the beacon state instead.
impl<T: EthSpec> CachedTreeHash<BeaconTreeHashCache> for BeaconState<T> {
    fn new_tree_hash_cache(&self, _arena: &mut CacheArena) -> BeaconTreeHashCache {
        BeaconTreeHashCache::new(self)
    }

    fn recalculate_tree_hash_root(
        &self,
        _arena: &mut CacheArena,
        cache: &mut BeaconTreeHashCache,
    ) -> Result<Hash256, cached_tree_hash::Error> {
        cache
            .recalculate_tree_hash_root(self)
            .map_err(|_| cached_tree_hash::Error::CacheInconsistent)
=======
>>>>>>> 19cda2c0
    }
}

impl From<RelativeEpochError> for Error {
    fn from(e: RelativeEpochError) -> Error {
        Error::RelativeEpochError(e)
    }
}

impl From<ssz_types::Error> for Error {
    fn from(e: ssz_types::Error) -> Error {
        Error::SszTypesError(e)
    }
}

impl From<cached_tree_hash::Error> for Error {
    fn from(e: cached_tree_hash::Error) -> Error {
        Error::CachedTreeHashError(e)
    }
}<|MERGE_RESOLUTION|>--- conflicted
+++ resolved
@@ -1042,18 +1042,13 @@
             tree_hash_cache: if config.tree_hash_cache {
                 self.tree_hash_cache.clone()
             } else {
-<<<<<<< HEAD
                 None
-=======
-                BeaconTreeHashCache::default()
->>>>>>> 19cda2c0
             },
         }
     }
 
     pub fn clone_with_only_committee_caches(&self) -> Self {
         self.clone_with(CloneConfig::committee_caches_only())
-<<<<<<< HEAD
     }
 }
 
@@ -1072,8 +1067,6 @@
         cache
             .recalculate_tree_hash_root(self)
             .map_err(|_| cached_tree_hash::Error::CacheInconsistent)
-=======
->>>>>>> 19cda2c0
     }
 }
 
