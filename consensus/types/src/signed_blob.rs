use crate::{
    test_utils::TestRandom, BlobSidecar, ChainSpec, EthSpec, Fork, Hash256, PublicKey, Signature,
    SignedRoot,
};
use derivative::Derivative;
use serde_derive::{Deserialize, Serialize};
use ssz_derive::{Decode, Encode};
use ssz_types::VariableList;
use test_random_derive::TestRandom;
use tree_hash_derive::TreeHash;

#[derive(
    Debug,
    Clone,
    PartialEq,
    Serialize,
    Deserialize,
    Encode,
    Decode,
    TestRandom,
    TreeHash,
    Derivative,
    arbitrary::Arbitrary,
)]
#[serde(bound = "T: EthSpec")]
#[arbitrary(bound = "T: EthSpec")]
#[derivative(Hash(bound = "T: EthSpec"))]
pub struct SignedBlobSidecar<T: EthSpec> {
    pub message: BlobSidecar<T>,
    pub signature: Signature,
}

<<<<<<< HEAD
impl<T: EthSpec> SignedRoot for SignedBlobSidecar<T> {}

impl<T: EthSpec> SignedBlobSidecar<T> {
    pub fn verify_signature(
        &self,
        _object_root_opt: Option<Hash256>,
        _pubkey: &PublicKey,
        _fork: &Fork,
        _genesis_validators_root: Hash256,
        _spec: &ChainSpec,
    ) -> bool {
        // TODO (pawan): fill up logic
        unimplemented!()
    }
}
=======
pub type SignedBlobSidecarList<T> =
    VariableList<SignedBlobSidecar<T>, <T as EthSpec>::MaxBlobsPerBlock>;
>>>>>>> 1301c624
<|MERGE_RESOLUTION|>--- conflicted
+++ resolved
@@ -1,7 +1,4 @@
-use crate::{
-    test_utils::TestRandom, BlobSidecar, ChainSpec, EthSpec, Fork, Hash256, PublicKey, Signature,
-    SignedRoot,
-};
+use crate::{test_utils::TestRandom, BlobSidecar, EthSpec, Signature};
 use derivative::Derivative;
 use serde_derive::{Deserialize, Serialize};
 use ssz_derive::{Decode, Encode};
@@ -30,23 +27,5 @@
     pub signature: Signature,
 }
 
-<<<<<<< HEAD
-impl<T: EthSpec> SignedRoot for SignedBlobSidecar<T> {}
-
-impl<T: EthSpec> SignedBlobSidecar<T> {
-    pub fn verify_signature(
-        &self,
-        _object_root_opt: Option<Hash256>,
-        _pubkey: &PublicKey,
-        _fork: &Fork,
-        _genesis_validators_root: Hash256,
-        _spec: &ChainSpec,
-    ) -> bool {
-        // TODO (pawan): fill up logic
-        unimplemented!()
-    }
-}
-=======
 pub type SignedBlobSidecarList<T> =
-    VariableList<SignedBlobSidecar<T>, <T as EthSpec>::MaxBlobsPerBlock>;
->>>>>>> 1301c624
+    VariableList<SignedBlobSidecar<T>, <T as EthSpec>::MaxBlobsPerBlock>;