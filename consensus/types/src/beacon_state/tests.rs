--- conflicted
+++ resolved
@@ -175,22 +175,6 @@
             .committee_cache(RelativeEpoch::Next)
             .expect_err("shouldn't exist");
     }
-<<<<<<< HEAD
-    let base_epoch = state
-        .current_epoch()
-        .sync_committee_base_epoch(&E::default_spec())
-        .unwrap();
-    if clone_config.current_sync_committee_cache {
-        assert!(state
-            .current_sync_committee_cache()
-            .is_initialized_for(base_epoch));
-    } else {
-        assert!(!state
-            .current_sync_committee_cache()
-            .is_initialized_for(base_epoch));
-    }
-=======
->>>>>>> 967d680a
     if clone_config.pubkey_cache {
         assert_ne!(state.pubkey_cache().len(), 0);
     } else {
