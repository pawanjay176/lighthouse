--- conflicted
+++ resolved
@@ -47,15 +47,9 @@
     pub kzg_proof: KzgProof,
 }
 
-<<<<<<< HEAD
-pub type BlobSidecarList<T> = VariableList<BlobSidecar<T>, <T as EthSpec>::MaxBlobsPerBlock>;
-//TODO(sean) is there any other way around this? need it arc blobs for caching in multiple places
 pub type BlobSidecarList<T> =
     VariableList<Arc<BlobSidecar<T>>, <T as EthSpec>::MaxBlobsPerBlock>;
 pub type Blobs<T> = VariableList<Blob<T>, <T as EthSpec>::MaxExtraDataBytes>;
-=======
-pub type BlobSidecarList<T> = VariableList<Arc<BlobSidecar<T>>, <T as EthSpec>::MaxBlobsPerBlock>;
->>>>>>> d1e653cf
 
 impl<T: EthSpec> SignedRoot for BlobSidecar<T> {}
 
